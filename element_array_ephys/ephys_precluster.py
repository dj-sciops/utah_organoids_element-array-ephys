--- conflicted
+++ resolved
@@ -17,7 +17,6 @@
 
 
 def activate(
-<<<<<<< HEAD
     ephys_schema_name: str,
     probe_schema_name: str = None,
     *,
@@ -42,36 +41,6 @@
     Functions: 
         get_ephys_root_data_dir(): Returns absolute path for root data director(y/ies) with all electrophysiological recording sessions, as a list of string(s).
         get_session_direction(session_key: dict): Returns path to electrophysiology data for the a particular session as a list of strings.
-=======
-    ephys_schema_name,
-    probe_schema_name=None,
-    *,
-    create_schema=True,
-    create_tables=True,
-    linking_module=None,
-):
-    """
-    activate(ephys_schema_name, probe_schema_name=None, *, create_schema=True, create_tables=True, linking_module=None)
-        :param ephys_schema_name: schema name on the database server to activate the `ephys` element
-        :param probe_schema_name: schema name on the database server to activate the `probe` element
-         - may be omitted if the `probe` element is already activated
-        :param create_schema: when True (default), create schema in the database if it does not yet exist.
-        :param create_tables: when True (default), create tables in the database if they do not yet exist.
-        :param linking_module: a module name or a module containing the
-         required dependencies to activate the `ephys` element:
-            Upstream tables:
-                + Session: parent table to ProbeInsertion, typically identifying a recording session
-                + SkullReference: Reference table for InsertionLocation, specifying the skull reference
-                 used for probe insertion location (e.g. Bregma, Lambda)
-            Functions:
-                + get_ephys_root_data_dir() -> list
-                    Retrieve the root data directory - e.g. containing the raw ephys recording files for all subject/sessions.
-                    :return: a string for full path to the root data directory
-                + get_session_directory(session_key: dict) -> str
-                    Retrieve the session directory containing the recorded Neuropixels data for a given Session
-                    :param session_key: a dictionary of one Session `key`
-                    :return: a string for full path to the session directory
->>>>>>> 89f1d7c7
     """
 
     if isinstance(linking_module, str):
@@ -99,15 +68,7 @@
 
 
 def get_ephys_root_data_dir() -> list:
-<<<<<<< HEAD
     """Fetches absolute data path to ephys data directories.
-=======
-    """
-    All data paths, directories in DataJoint Elements are recommended to be
-    stored as relative paths, with respect to some user-configured "root"
-    directory, which varies from machine to machine (e.g. different mounted
-    drive locations)
->>>>>>> 89f1d7c7
 
     The absolute path here is used as a reference for all downstream relative paths used in DataJoint.
     
@@ -234,17 +195,11 @@
         """
 
     def make(self, key):
-<<<<<<< HEAD
         """Populates table with electrophysiology recording information.
         """
-        session_dir = find_full_path(get_ephys_root_data_dir(), 
-                                     get_session_directory(key))
-=======
-
         session_dir = find_full_path(
             get_ephys_root_data_dir(), get_session_directory(key)
         )
->>>>>>> 89f1d7c7
 
         inserted_probe_serial_number = (ProbeInsertion * probe.Probe & key).fetch1(
             "probe"
@@ -506,23 +461,14 @@
 
 @schema
 class PreCluster(dj.Imported):
-    """A processing table to handle each PreClusterTask:
+    """
+    A processing table to handle each PreClusterTask:
     
     Attributes:
         PreClusterTask (foreign key): PreClusterTask primary key.
         precluster_time (datetime): Time of generation of this set of pre-clustering results.
         package_version (varchar(16) ): Package version used for performing pre-clustering.
     """
-<<<<<<< HEAD
-=======
-    A processing table to handle each PreClusterTask:
-    + If `task_mode == "none"`: no pre-clustering performed
-    + If `task_mode == "trigger"`: trigger pre-clustering analysis according to the
-                                    PreClusterParamSet
-    + If `task_mode == "load"`: verify output
-    """
->>>>>>> 89f1d7c7
-
     definition = """
     -> PreClusterTask
     ---
@@ -531,15 +477,10 @@
     """
 
     def make(self, key):
-<<<<<<< HEAD
         """Populate pre-clustering tables.""" 
-        task_mode, output_dir = (PreClusterTask & key).fetch1('task_mode', 
-                                                              'precluster_output_dir')
-=======
         task_mode, output_dir = (PreClusterTask & key).fetch1(
             "task_mode", "precluster_output_dir"
         )
->>>>>>> 89f1d7c7
         precluster_output_dir = find_full_path(get_ephys_root_data_dir(), output_dir)
 
         if task_mode == "none":
@@ -622,16 +563,11 @@
     _skip_channel_counts = 9
 
     def make(self, key):
-<<<<<<< HEAD
         """Populates the LFP tables.
         """
-        acq_software, probe_sn = (EphysRecording
-                                  * ProbeInsertion & key).fetch1('acq_software', 'probe')
-=======
         acq_software, probe_sn = (EphysRecording * ProbeInsertion & key).fetch1(
             "acq_software", "probe"
         )
->>>>>>> 89f1d7c7
 
         electrode_keys, lfp = [], []
 
@@ -783,9 +719,9 @@
     """
 
     @classmethod
-<<<<<<< HEAD
-    def insert_new_params(cls, processing_method: str, paramset_idx: int,
-                          paramset_desc: str, params: dict):
+    def insert_new_params(
+        cls, processing_method: str, paramset_idx: int, paramset_desc: str, params: dict
+    ):
         """Inserts new parameters into the ClusteringParamSet table.
 
         Args:
@@ -794,16 +730,6 @@
             params (dict): clustering parameters
             paramset_idx (int, optional): Unique parameter set ID. Defaults to None.
         """
-        param_dict = {'clustering_method': processing_method,
-                      'paramset_idx': paramset_idx,
-                      'paramset_desc': paramset_desc,
-                      'params': params,
-                      'param_set_hash':  dict_to_uuid(params)}
-        param_query = cls & {'param_set_hash': param_dict['param_set_hash']}
-=======
-    def insert_new_params(
-        cls, processing_method: str, paramset_idx: int, paramset_desc: str, params: dict
-    ):
         param_dict = {
             "clustering_method": processing_method,
             "paramset_idx": paramset_idx,
@@ -812,7 +738,6 @@
             "param_set_hash": dict_to_uuid(params),
         }
         param_query = cls & {"param_set_hash": param_dict["param_set_hash"]}
->>>>>>> 89f1d7c7
 
         if param_query:  # If the specified param-set already exists
             existing_paramset_idx = param_query.fetch1("paramset_idx")
@@ -882,14 +807,6 @@
         clustering_time (datetime): Time when clustering results are generated.
         package_version (varchar(16) ): Package version used for a clustering analysis. 
     """
-<<<<<<< HEAD
-=======
-    A processing table to handle each ClusteringTask:
-    + If `task_mode == "trigger"`: trigger clustering analysis
-        according to the ClusteringParamSet (e.g. launch a kilosort job)
-    + If `task_mode == "load"`: verify output
-    """
->>>>>>> 89f1d7c7
 
     definition = """
     # Clustering Procedure
@@ -947,11 +864,7 @@
     curation_note='': varchar(2000)  
     """
 
-<<<<<<< HEAD
-    def create1_from_clustering_task(self, key, curation_note: str = ''):
-=======
-    def create1_from_clustering_task(self, key, curation_note=""):
->>>>>>> 89f1d7c7
+    def create1_from_clustering_task(self, key, curation_note: str = ""):
         """
         A function to create a new corresponding "Curation" for a particular
         "ClusteringTask"
@@ -1028,13 +941,9 @@
         """
 
     def make(self, key):
-<<<<<<< HEAD
         """Automated population of Unit information.
         """
-        output_dir = (Curation & key).fetch1('curation_output_dir')
-=======
         output_dir = (Curation & key).fetch1("curation_output_dir")
->>>>>>> 89f1d7c7
         kilosort_dir = find_full_path(get_ephys_root_data_dir(), output_dir)
 
         kilosort_dataset = kilosort.Kilosort(kilosort_dir)
@@ -1158,13 +1067,9 @@
         """
 
     def make(self, key):
-<<<<<<< HEAD
         """Populates waveform tables.
         """
-        output_dir = (Curation & key).fetch1('curation_output_dir')
-=======
         output_dir = (Curation & key).fetch1("curation_output_dir")
->>>>>>> 89f1d7c7
         kilosort_dir = find_full_path(get_ephys_root_data_dir(), output_dir)
 
         kilosort_dataset = kilosort.Kilosort(kilosort_dir)
@@ -1364,13 +1269,9 @@
         """
 
     def make(self, key):
-<<<<<<< HEAD
         """Populates tables with quality metrics data.
         """
-        output_dir = (ClusteringTask & key).fetch1('clustering_output_dir')
-=======
         output_dir = (ClusteringTask & key).fetch1("clustering_output_dir")
->>>>>>> 89f1d7c7
         kilosort_dir = find_full_path(get_ephys_root_data_dir(), output_dir)
 
         metric_fp = kilosort_dir / "metrics.csv"
@@ -1393,14 +1294,10 @@
 
 # ---------------- HELPER FUNCTIONS ----------------
 
-<<<<<<< HEAD
+
 def get_spikeglx_meta_filepath(ephys_recording_key: dict) -> str:
     """Get spikeGLX data filepath.
     """
-=======
-
-def get_spikeglx_meta_filepath(ephys_recording_key):
->>>>>>> 89f1d7c7
     # attempt to retrieve from EphysRecording.EphysFile
     spikeglx_meta_filepath = (
         EphysRecording.EphysFile & ephys_recording_key & 'file_path LIKE "%.ap.meta"'
@@ -1436,15 +1333,10 @@
     return spikeglx_meta_filepath
 
 
-<<<<<<< HEAD
 def get_neuropixels_channel2electrode_map(ephys_recording_key: dict, acq_software: str) -> dict:
     """Get the channel map for neuropixels probe.
     """
-    if acq_software == 'SpikeGLX':
-=======
-def get_neuropixels_channel2electrode_map(ephys_recording_key, acq_software):
     if acq_software == "SpikeGLX":
->>>>>>> 89f1d7c7
         spikeglx_meta_filepath = get_spikeglx_meta_filepath(ephys_recording_key)
         spikeglx_meta = spikeglx.SpikeGLXMeta(spikeglx_meta_filepath)
         electrode_config_key = (
