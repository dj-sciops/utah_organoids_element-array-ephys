--- conflicted
+++ resolved
@@ -670,7 +670,6 @@
         ).fetch1("clustering_method", "clustering_output_dir")
         output_dir = find_full_path(get_ephys_root_data_dir(), output_dir)
 
-<<<<<<< HEAD
         # Get electrode & channel info
         probe_info = (probe.Probe * EphysSessionProbe & key).fetch1()
 
@@ -681,17 +680,9 @@
             & electrode_config_key
         )
 
-        channel2electrode_map = electrode_query.fetch(as_dict=True)
-        channel2electrode_map: dict[int, dict] = {
-            chn.pop("channel_idx"): chn for chn in channel2electrode_map
-        }  # e.g., {0: {'organoid_id': 'O09',
-=======
-        # Get channel and electrode-site mapping
-        electrode_query = (EphysRecording.Channel & key).proj(..., "-channel_name")
         channel2electrode_map: dict[int, dict] = {
             chn.pop("channel_idx"): chn for chn in electrode_query.fetch(as_dict=True)
-        }
->>>>>>> f6a52d9d
+        }  # e.g., {0: {'organoid_id': 'O09',
 
         # Get sorter method and create output directory.
         sorter_name = clustering_method.replace(".", "_")
@@ -718,15 +709,8 @@
 
             # update channel2electrode_map to match with probe's channel index
             channel2electrode_map = {
-<<<<<<< HEAD
-                chn_idx: channel2electrode_map[int(chn_idx)]
-                for chn_idx in sorting_analyzer.channel_ids_to_indices(
-                    sorting_analyzer.channel_ids
-                )
-=======
                 idx: channel2electrode_map[int(chn_idx)]
                 for idx, chn_idx in enumerate(sorting_analyzer.get_probe().contact_ids)
->>>>>>> f6a52d9d
             }
 
             # Get unit id to quality label mapping
@@ -838,7 +822,6 @@
         output_dir = find_full_path(get_ephys_root_data_dir(), output_dir)
         sorter_name = clustering_method.replace(".", "_")
 
-<<<<<<< HEAD
         # Get electrode & channel info
         probe_info = (probe.Probe * EphysSessionProbe & key).fetch1()
         electrode_query = probe.ElectrodeConfig.Electrode & probe_info
@@ -851,17 +834,9 @@
             else list(range(number_of_electrodes))
         )
         electrode_query &= f"electrode IN {tuple(probe_info['used_electrodes'])}"
-        channel2electrode_map = electrode_query.fetch(as_dict=True)
-        channel2electrode_map: dict[int, dict] = {
-            chn.pop("channel_idx"): chn for chn in channel2electrode_map
-        }  # e.g., {0: {'organoid_id': 'O09',
-=======
-        # Get channel and electrode-site mapping
-        electrode_query = (EphysRecording.Channel & key).proj(..., "-channel_name")
         channel2electrode_map: dict[int, dict] = {
             chn.pop("channel_idx"): chn for chn in electrode_query.fetch(as_dict=True)
-        }
->>>>>>> f6a52d9d
+        }  # e.g., {0: {'organoid_id': 'O09',
 
         si_sorting_analyzer_dir = output_dir / sorter_name / "sorting_analyzer"
         if si_sorting_analyzer_dir.exists():  # read from spikeinterface outputs
@@ -879,13 +854,8 @@
 
             # update channel2electrode_map to match with probe's channel index
             channel2electrode_map = {
-<<<<<<< HEAD
-                chn_idx: channel2electrode_map[int(chn_idx)]
-                for chn_idx in channel_indices
-=======
                 idx: channel2electrode_map[int(chn_idx)]
                 for idx, chn_idx in enumerate(sorting_analyzer.get_probe().contact_ids)
->>>>>>> f6a52d9d
             }
 
             templates = sorting_analyzer.get_extension("templates")
