import os
import decimal
import json
import numpy as np
import pynwb
import datajoint as dj
from element_interface.utils import find_full_path
from hdmf.backends.hdf5 import H5DataIO
from hdmf.data_utils import GenericDataChunkIterator
from nwb_conversion_tools.utils.nwbfile_tools import get_module
from nwb_conversion_tools.utils.spikeinterfacerecordingdatachunkiterator import (
    SpikeInterfaceRecordingDataChunkIterator)
from spikeinterface import extractors
from tqdm import tqdm

from ... import probe, ephys_acute, ephys_chronic, ephys_no_curation

assert probe.schema.is_activated(), 'probe not yet activated'

for ephys in (ephys_acute, ephys_chronic, ephys_no_curation):
    if ephys.schema.is_activated():
        break
else:
    raise AssertionError('ephys not yet activated')


class DecimalEncoder(json.JSONEncoder):
    def default(self, o):
        if isinstance(o, decimal.Decimal):
            return str(o)
        return super(DecimalEncoder, self).default(o)


class LFPDataChunkIterator(GenericDataChunkIterator):
    """
    DataChunkIterator for LFP data that pulls data one channel at a time. Used when
    reading LFP data from the database (as opposed to directly from source files)
    """

    def __init__(self, lfp_electrodes_query, chunk_length: int = 10000):
        """
        Parameters
        ----------
        lfp_electrodes_query: element_array_ephys.ephys_no_curation.LFP
        chunk_length: int, optional
            Chunks are blocks of disk space where data are stored contiguously and compressed
        """
        self.lfp_electrodes_query = lfp_electrodes_query
        self.electrodes = self.lfp_electrodes_query.fetch("electrode")

        first_record = (
            self.lfp_electrodes_query & dict(electrode=self.electrodes[0])
        ).fetch(as_dict=True)[0]

        self.n_channels = len(lfp_electrodes_query)
        self.n_tt = len(first_record["lfp"])
        self._dtype = first_record["lfp"].dtype

        super().__init__(buffer_shape=(self.n_tt, 1), chunk_shape=(chunk_length, 1))

    def _get_data(self, selection):

        electrode = self.electrodes[selection[1]][0]
        return (self.lfp_electrodes_query & dict(electrode=electrode)).fetch1("lfp")[
            selection[0], np.newaxis
        ]

    def _get_dtype(self):
        return self._dtype

    def _get_maxshape(self):
        return self.n_tt, self.n_channels


def add_electrodes_to_nwb(session_key: dict, nwbfile: pynwb.NWBFile):
    """
    Add electrodes table to NWBFile. This is needed for any ElectricalSeries, including
    raw source data and LFP.

    ephys.InsertionLocation -> ElectrodeGroup.location

    probe.Probe::probe -> device.name
    probe.Probe::probe_comment -> device.description
    probe.Probe::probe_type -> device.manufacturer

    probe.ProbeType.Electrode::electrode -> electrodes["id_in_probe"]
    probe.ProbeType.Electrode::y_coord -> electrodes["rel_y"]
    probe.ProbeType.Electrode::x_coord -> electrodes["rel_x"]
    probe.ProbeType.Electrode::shank -> electrodes["shank"]
    probe.ProbeType.Electrode::shank_col -> electrodes["shank_col"]
    probe.ProbeType.Electrode::shank_row -> electrodes["shank_row"]

    Parameters
    ----------
    session_key: dict
    nwbfile: pynwb.NWBFile
    """
    electrodes_query = probe.ProbeType.Electrode * probe.ElectrodeConfig.Electrode

    for additional_attribute in ["shank_col", "shank_row", "shank"]:
        nwbfile.add_electrode_column(
            name=electrodes_query.heading.attributes[additional_attribute].name,
            description=electrodes_query.heading.attributes[
                additional_attribute
            ].comment,
        )

    nwbfile.add_electrode_column(
        name="id_in_probe", description="electrode id within the probe",
    )

    for this_probe in (ephys.ProbeInsertion * probe.Probe & session_key).fetch(
        as_dict=True
    ):
        insertion_record = (ephys.InsertionLocation & this_probe).fetch1()
        if insertion_record:
            insert_location = json.dumps(
                {
                    k: v
                    for k, v in insertion_record.items()
                    if k not in ephys.InsertionLocation.primary_key
                },
                cls=DecimalEncoder,
            )
        else:
            insert_location = "unknown"

        device = nwbfile.create_device(
            name=this_probe["probe"],
            description=this_probe.get("probe_comment", None),
            manufacturer=this_probe.get("probe_type", None),
        )
        shank_ids = set((probe.ProbeType.Electrode & this_probe).fetch("shank"))
        for shank_id in shank_ids:
            electrode_group = nwbfile.create_electrode_group(
                name=f"probe{this_probe['probe']}_shank{shank_id}",
                description=f"probe{this_probe['probe']}_shank{shank_id}",
                location=insert_location,
                device=device,
            )

            electrodes_query = (
                probe.ProbeType.Electrode & this_probe & dict(shank=shank_id)
            ).fetch(as_dict=True)
            for electrode in electrodes_query:
                nwbfile.add_electrode(
                    group=electrode_group,
                    filtering="unknown",
                    imp=-1.0,
                    x=np.nan,  # to do: populate these values once the CCF element is ready
                    y=np.nan,
                    z=np.nan,
                    rel_x=electrode["x_coord"],
                    rel_y=electrode["y_coord"],
                    rel_z=np.nan,
                    shank_col=electrode["shank_col"],
                    shank_row=electrode["shank_row"],
                    location="unknown",
                    id_in_probe=electrode["electrode"],
                    shank=electrode["shank"],
                )


def create_units_table(
    session_key: dict,
    nwbfile: pynwb.NWBFile,
    units_query,
    paramset_record,
    name="units",
    desc="data on spiking units"):
    """

    ephys.CuratedClustering.Unit::unit -> units.id
    ephys.CuratedClustering.Unit::spike_times -> units["spike_times"]
    ephys.CuratedClustering.Unit::spike_depths -> units["spike_depths"]
    ephys.CuratedClustering.Unit::cluster_quality_label -> units["cluster_quality_label"]

    ephys.WaveformSet.PeakWaveform::peak_electrode_waveform -> units["waveform_mean"]

    Parameters
    ----------
    session_key: dict
    nwbfile: pynwb.NWBFile
    units_query: ephys.CuratedClustering.Unit
    paramset_record: int
    name: str, optional
        default="units"
    desc: str, optional
        default="data on spiking units"
    """

    # electrode id mapping
    mapping = get_electrodes_mapping(nwbfile.electrodes)

    units_table = pynwb.misc.Units(name=name, description=desc)
    for additional_attribute in ["cluster_quality_label", "spike_depths"]:
        units_table.add_column(
            name=units_query.heading.attributes[additional_attribute].name,
            description=units_query.heading.attributes[additional_attribute].comment,
            index=additional_attribute == "spike_depths",
        )

    clustering_query = (
        ephys.EphysRecording * ephys.ClusteringTask & session_key & paramset_record
    )

    for unit in tqdm(
        (clustering_query @ ephys.CuratedClustering.Unit).fetch(as_dict=True),
        desc=f"creating units table for paramset {paramset_record['paramset_idx']}",
    ):

        probe_id, shank_num = (
            probe.ProbeType.Electrode
            * ephys.ProbeInsertion
            * ephys.CuratedClustering.Unit
            & {"unit": unit["unit"], "insertion_number": unit["insertion_number"]}
        ).fetch1("probe", "shank")

        waveform_mean = (
            ephys.WaveformSet.PeakWaveform() & clustering_query & unit
        ).fetch1("peak_electrode_waveform")

        units_table.add_row(
            id=unit["unit"],
            electrodes=[mapping[(probe_id, unit["electrode"])]],
            electrode_group=nwbfile.electrode_groups[
                f"probe{probe_id}_shank{shank_num}"
            ],
            cluster_quality_label=unit["cluster_quality_label"],
            spike_times=unit["spike_times"],
            spike_depths=unit["spike_depths"],
            waveform_mean=waveform_mean,
        )

    return units_table


def add_ephys_units_to_nwb(
    session_key: dict, nwbfile: pynwb.NWBFile, primary_clustering_paramset_idx: int = 0):
    """
    Add spiking data to NWBFile.

    ephys.CuratedClustering.Unit::unit -> units.id
    ephys.CuratedClustering.Unit::spike_times -> units["spike_times"]
    ephys.CuratedClustering.Unit::spike_depths -> units["spike_depths"]
    ephys.CuratedClustering.Unit::cluster_quality_label -> units["cluster_quality_label"]

    ephys.WaveformSet.PeakWaveform::peak_electrode_waveform -> units["waveform_mean"]

    Parameters
    ----------
    session_key: dict
    nwbfile: pynwb.NWBFile
    primary_clustering_paramset_idx: int, optional
    """

    if not ephys.ClusteringTask & session_key:
        return

    if nwbfile.electrodes is None:
        add_electrodes_to_nwb(session_key, nwbfile)

    # add additional columns to the units table
    units_query = ephys.CuratedClustering.Unit() & session_key

    for paramset_record in (
        ephys.ClusteringParamSet & ephys.CuratedClustering & session_key
    ).fetch("paramset_idx", "clustering_method", "paramset_desc", as_dict=True):
        if paramset_record["paramset_idx"] == primary_clustering_paramset_idx:
            units_table = create_units_table(
                session_key,
                nwbfile,
                units_query,
                paramset_record,
                desc=paramset_record["paramset_desc"],
            )
            nwbfile.units = units_table
        else:
            name = f"units_{paramset_record['clustering_method']}"
            units_table = create_units_table(
                session_key,
                nwbfile,
                units_query,
                paramset_record,
                name=name,
                desc=paramset_record["paramset_desc"],
            )
            ecephys_module = get_module(nwbfile, "ecephys")
            ecephys_module.add(units_table)


def get_electrodes_mapping(electrodes):
    """
    Create a mapping from the group (shank) and electrode id within that group to the row number of the electrodes
    table. This is used in the construction of the DynamicTableRegion that indicates what rows of the electrodes
    table correspond to the data in an ElectricalSeries.

    Parameters
    ----------
    electrodes: hdmf.common.table.DynamicTable

    Returns
    -------
    dict

    """
    return {
        (electrodes["group"][idx].device.name, electrodes["id_in_probe"][idx],): idx
        for idx in range(len(electrodes))
    }


def gains_helper(gains):
    if all(x == 1 for x in gains):
        return dict(conversion=1e-6, channel_conversion=None)
    if all(x == gains[0] for x in gains):
        return dict(conversion=1e-6 * gains[0], channel_conversion=None)
    return dict(conversion=1e-6, channel_conversion=gains)


def add_ephys_recording_to_nwb(
    session_key: dict, ephys_root_data_dir,
    nwbfile: pynwb.NWBFile, end_frame: int = None):
    """Read voltage data directly from source files and iteratively transfer them to the NWB file. Automatically
    applies lossless compression to the data, to the final file might be smaller than the original, but there is no
    data loss. Currently supports neuropixel and openephys, and relies on SpikeInterface to read the data.

    source data -> acquisition["ElectricalSeries"]

    Parameters
    ----------
    session_key: dict
    nwbfile: NWBFile
    end_frame: int, optional
        Used for small test conversions
    """

    if nwbfile.electrodes is None:
        add_electrodes_to_nwb(session_key, nwbfile)

    mapping = get_electrodes_mapping(nwbfile.electrodes)

    for ephys_recording_record in (ephys.EphysRecording & session_key).fetch(
        as_dict=True
    ):
        probe_id = (ephys.ProbeInsertion() & ephys_recording_record).fetch1("probe")

        relative_path = (
            ephys.EphysRecording.EphysFile & ephys_recording_record
        ).fetch1("file_path")
        relative_path = relative_path.replace("\\","/")
        file_path = find_full_path(ephys_root_data_dir, relative_path)

        if ephys_recording_record["acq_software"] == "SpikeGLX":
            extractor = extractors.read_spikeglx(os.path.split(file_path)[0], "imec.ap")
        elif ephys_recording_record["acq_software"] == "OpenEphys":
            extractor = extractors.read_openephys(file_path, stream_id="0")
        else:
            raise ValueError(
                f"unsupported acq_software type: {ephys_recording_record['acq_software']}"
            )

        conversion_kwargs = gains_helper(extractor.get_channel_gains())

        if end_frame is not None:
            extractor = extractor.frame_slice(0, end_frame)

        recording_channels_by_id = (
            probe.ElectrodeConfig.Electrode() & ephys_recording_record
        ).fetch("electrode")

        nwbfile.add_acquisition(
            pynwb.ecephys.ElectricalSeries(
                name=f"ElectricalSeries{ephys_recording_record['insertion_number']}",
                description=str(ephys_recording_record),
                data=SpikeInterfaceRecordingDataChunkIterator(extractor),
                rate=ephys_recording_record["sampling_rate"],
                starting_time=(
                    ephys_recording_record["recording_datetime"]
                    - ephys_recording_record["session_datetime"]
                ).total_seconds(),
                electrodes=nwbfile.create_electrode_table_region(
                    region=[mapping[(probe_id, x)] for x in recording_channels_by_id],
                    name="electrodes",
                    description="recorded electrodes",
                ),
                **conversion_kwargs
            )
        )


def add_ephys_lfp_from_dj_to_nwb(session_key: dict, nwbfile: pynwb.NWBFile):
    """
    Read LFP data from the data in element-aray-ephys

    ephys.LFP::lfp -> processing["ecephys"].lfp.electrical_series["ElectricalSeries{insertion_number}"].data
    ephys.LFP::lfp_time_stamps -> processing["ecephys"].lfp.electrical_series["ElectricalSeries{insertion_number}"].timestamps

    Parameters
    ----------
    session_key: dict
    nwbfile: NWBFile
    """

    if nwbfile.electrodes is None:
        add_electrodes_to_nwb(session_key, nwbfile)

    ecephys_module = get_module(
        nwbfile, name="ecephys", description="preprocessed ephys data"
    )

    nwb_lfp = pynwb.ecephys.LFP(name="LFP")
    ecephys_module.add(nwb_lfp)

    mapping = get_electrodes_mapping(nwbfile.electrodes)

    for lfp_record in (ephys.LFP & session_key).fetch(as_dict=True):
        probe_id = (ephys.ProbeInsertion & lfp_record).fetch1("probe")

        lfp_electrodes_query = ephys.LFP.Electrode & lfp_record
        lfp_data = LFPDataChunkIterator(lfp_electrodes_query)

        nwb_lfp.create_electrical_series(
            name=f"ElectricalSeries{lfp_record['insertion_number']}",
            description=f"LFP from probe {probe_id}",
            data=H5DataIO(lfp_data, compression=True),
            timestamps=lfp_record["lfp_time_stamps"],
            electrodes=nwbfile.create_electrode_table_region(
                name="electrodes",
                description="electrodes used for LFP",
                region=[
                    mapping[(probe_id, x)]
                    for x in lfp_electrodes_query.fetch("electrode")
                ],
            ),
        )


def add_ephys_lfp_from_source_to_nwb(
    session_key: dict, ephys_root_data_dir, nwbfile: pynwb.NWBFile, end_frame=None):
    """
    Read the LFP data directly from the source file. Currently, only works for SpikeGLX data.

    ephys.EphysRecording::recording_datetime -> acquisition

    Parameters
    ----------
    session_key: dict
    nwbfile: pynwb.NWBFile
    end_frame: int, optional
        use for small test conversions

    """
    if nwbfile.electrodes is None:
        add_electrodes_to_nwb(session_key, nwbfile)

    mapping = get_electrodes_mapping(nwbfile.electrodes)

    ecephys_module = get_module(
        nwbfile, name="ecephys", description="preprocessed ephys data"
    )

    lfp = pynwb.ecephys.LFP()
    ecephys_module.add(lfp)

    for ephys_recording_record in (ephys.EphysRecording & session_key).fetch(
        as_dict=True
    ):
        probe_id = (ephys.ProbeInsertion() & ephys_recording_record).fetch1("probe")

        relative_path = (
            ephys.EphysRecording.EphysFile & ephys_recording_record
        ).fetch1("file_path")
        relative_path = relative_path.replace("\\","/")
        file_path = find_full_path(ephys_root_data_dir, relative_path)

        if ephys_recording_record["acq_software"] == "SpikeGLX":
            extractor = extractors.read_spikeglx(os.path.split(file_path)[0], "imec.lf")
        else:
            raise ValueError(
                f"unsupported acq_software type: {ephys_recording_record['acq_software']}"
            )

        if end_frame is not None:
            extractor = extractor.frame_slice(0, end_frame)

        recording_channels_by_id = (
            probe.ElectrodeConfig.Electrode() & ephys_recording_record
        ).fetch("electrode")

        conversion_kwargs = gains_helper(extractor.get_channel_gains())

        lfp.add_electrical_series(
            pynwb.ecephys.ElectricalSeries(
                name=f"ElectricalSeries{ephys_recording_record['insertion_number']}",
                description=str(ephys_recording_record),
                data=SpikeInterfaceRecordingDataChunkIterator(extractor),
                rate=extractor.get_sampling_frequency(),
                starting_time=(
                    ephys_recording_record["recording_datetime"]
                    - ephys_recording_record["session_datetime"]
                ).total_seconds(),
                electrodes=nwbfile.create_electrode_table_region(
                    region=[mapping[(probe_id, x)] for x in recording_channels_by_id],
                    name="electrodes",
                    description="recorded electrodes",
                ),
                **conversion_kwargs
            )
        )


def ecephys_session_to_nwb(
    session_key,
    raw=True,
    spikes=True,
    lfp="source",
    end_frame=None,
    lab_key=None,
    project_key=None,
    protocol_key=None,
    nwbfile_kwargs=None):
    """
        Main function for converting ephys data to NWB

<<<<<<< HEAD
    Parameters
    ----------
    session_key: dict
    raw: bool
        Whether to include the raw data from source. SpikeGLX and OpenEphys are supported
    spikes: bool
        Whether to include CuratedClustering
    lfp:
        "dj" - read LFP data from ephys.LFP
        "source" - read LFP data from source (SpikeGLX supported)
        False - do not convert LFP
    end_frame: int, optional
        Used to create small test conversions where large datasets are truncated.
    lab_key, project_key, and protocol_key: dictionaries used to look up optional additional metadata
    nwbfile_kwargs: dict, optional
        - If element-session is not being used, this argument is required and must be a dictionary containing
          'session_description' (str), 'identifier' (str), and 'session_start_time' (datetime),
          the minimal data for instantiating an NWBFile object.

        - If element-session is being used, this argument can optionally be used to add over overwrite NWBFile fields.
=======
        Parameters
        ----------
        session_key: dict
        subject_id: str
            subject_id, used if it cannot be automatically inferred
        raw: bool
            Whether to include the raw data from source. SpikeGLX and OpenEphys are supported
        spikes: bool
            Whether to include CuratedClustering
        lfp:
            "dj" - read LFP data from ephys.LFP
            "source" - read LFP data from source (SpikeGLX supported)
            False - do not convert LFP
        end_frame: int, optional
            Used to create small test conversions where large datasets are truncated.
        lab_key, project_key, and protocol_key: dictionaries used to look up optional additional metadata
        nwbfile_kwargs: dict, optional
            - If element-session is not being used, this argument is required and must be a dictionary containing
              'session_description' (str), 'identifier' (str), and 'session_start_time' (datetime),
              the minimal data for instantiating an NWBFile object.

            - If element-session is being used, this argument can optionally be used to add over overwrite NWBFile fields.
>>>>>>> 782a4a5e
    """

    try:
        session_to_nwb = getattr(ephys._linking_module, 'session_to_nwb')
    except AttributeError:
        if not (
            isinstance(nwbfile_kwargs, dict)
            and {"session_description", "identifier", "session_start_time"}.issubset(nwbfile_kwargs)):
            raise ValueError(
                "If session_to_nwb is not provided, you must include nwbfile_kwargs as a dictionary."
                "Required fields are 'session_description' (str), 'identifier' (str), and 'session_start_time' (datetime)")
        nwbfile = pynwb.NWBFile(**nwbfile_kwargs)
    else:
        nwbfile = session_to_nwb(
            session_key,
            lab_key=lab_key,
            project_key=project_key,
            protocol_key=protocol_key,
            additional_nwbfile_kwargs=nwbfile_kwargs,
        )

    ephys_root_data_dir = ephys.get_ephys_root_data_dir()

    if raw:
        add_ephys_recording_to_nwb(session_key, ephys_root_data_dir=ephys_root_data_dir,
                                   nwbfile=nwbfile, end_frame=end_frame)

    if spikes:
        add_ephys_units_to_nwb(session_key, nwbfile)

    if lfp == "dj":
        add_ephys_lfp_from_dj_to_nwb(session_key, nwbfile)

    if lfp == "source":
        add_ephys_lfp_from_source_to_nwb(session_key, ephys_root_data_dir=ephys_root_data_dir,
                                         nwbfile=nwbfile, end_frame=end_frame)

    return nwbfile


def write_nwb(nwbfile, fname, check_read=True):
    """
    Export NWBFile

    Parameters
    ----------
    nwbfile: pynwb.NWBFile
    fname: str
    check_read: bool
        If True, PyNWB will try to read the produced NWB file and ensure that it can be
        read.
    """
    with pynwb.NWBHDF5IO(fname, "w") as io:
        io.write(nwbfile)

    if check_read:
        with pynwb.NWBHDF5IO(fname, "r") as io:
            io.read()<|MERGE_RESOLUTION|>--- conflicted
+++ resolved
@@ -236,7 +236,8 @@
 
 
 def add_ephys_units_to_nwb(
-    session_key: dict, nwbfile: pynwb.NWBFile, primary_clustering_paramset_idx: int = 0):
+    session_key: dict, nwbfile: pynwb.NWBFile, primary_clustering_paramset_idx: int = 0
+):
     """
     Add spiking data to NWBFile.
 
@@ -519,11 +520,11 @@
     lab_key=None,
     project_key=None,
     protocol_key=None,
-    nwbfile_kwargs=None):
-    """
-        Main function for converting ephys data to NWB
-
-<<<<<<< HEAD
+    nwbfile_kwargs=None,
+):
+    """
+    Main function for converting ephys data to NWB
+
     Parameters
     ----------
     session_key: dict
@@ -544,43 +545,11 @@
           the minimal data for instantiating an NWBFile object.
 
         - If element-session is being used, this argument can optionally be used to add over overwrite NWBFile fields.
-=======
-        Parameters
-        ----------
-        session_key: dict
-        subject_id: str
-            subject_id, used if it cannot be automatically inferred
-        raw: bool
-            Whether to include the raw data from source. SpikeGLX and OpenEphys are supported
-        spikes: bool
-            Whether to include CuratedClustering
-        lfp:
-            "dj" - read LFP data from ephys.LFP
-            "source" - read LFP data from source (SpikeGLX supported)
-            False - do not convert LFP
-        end_frame: int, optional
-            Used to create small test conversions where large datasets are truncated.
-        lab_key, project_key, and protocol_key: dictionaries used to look up optional additional metadata
-        nwbfile_kwargs: dict, optional
-            - If element-session is not being used, this argument is required and must be a dictionary containing
-              'session_description' (str), 'identifier' (str), and 'session_start_time' (datetime),
-              the minimal data for instantiating an NWBFile object.
-
-            - If element-session is being used, this argument can optionally be used to add over overwrite NWBFile fields.
->>>>>>> 782a4a5e
-    """
-
-    try:
-        session_to_nwb = getattr(ephys._linking_module, 'session_to_nwb')
-    except AttributeError:
-        if not (
-            isinstance(nwbfile_kwargs, dict)
-            and {"session_description", "identifier", "session_start_time"}.issubset(nwbfile_kwargs)):
-            raise ValueError(
-                "If session_to_nwb is not provided, you must include nwbfile_kwargs as a dictionary."
-                "Required fields are 'session_description' (str), 'identifier' (str), and 'session_start_time' (datetime)")
-        nwbfile = pynwb.NWBFile(**nwbfile_kwargs)
-    else:
+    """
+
+    session_to_nwb = getattr(ephys._linking_module, 'session_to_nwb', False)
+
+    if session_to_nwb:
         nwbfile = session_to_nwb(
             session_key,
             lab_key=lab_key,
@@ -588,6 +557,8 @@
             protocol_key=protocol_key,
             additional_nwbfile_kwargs=nwbfile_kwargs,
         )
+    else:
+        nwbfile = pynwb.NWBFile(**nwbfile_kwargs)
 
     ephys_root_data_dir = ephys.get_ephys_root_data_dir()
 
