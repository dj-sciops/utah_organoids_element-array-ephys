import datajoint as dj
import pathlib
import re
import numpy as np
import inspect
import importlib
<<<<<<< HEAD
import pandas as pd
=======
from element_interface.utils import find_root_directory, find_full_path, dict_to_uuid
>>>>>>> d884f013

from .readers import spikeglx, kilosort, openephys
from . import probe

schema = dj.schema()

_linking_module = None


def activate(ephys_schema_name, probe_schema_name=None, *, create_schema=True,
             create_tables=True, linking_module=None):
    """
    activate(ephys_schema_name, probe_schema_name=None, *, create_schema=True, create_tables=True, linking_module=None)
        :param ephys_schema_name: schema name on the database server to activate the `ephys` element
        :param probe_schema_name: schema name on the database server to activate the `probe` element
         - may be omitted if the `probe` element is already activated
        :param create_schema: when True (default), create schema in the database if it does not yet exist.
        :param create_tables: when True (default), create tables in the database if they do not yet exist.
        :param linking_module: a module name or a module containing the
         required dependencies to activate the `ephys` element:
            Upstream tables:
                + Subject: table referenced by ProbeInsertion, typically identifying the animal undergoing a probe insertion
                + Session: table referenced by EphysRecording, typically identifying a recording session
                + SkullReference: Reference table for InsertionLocation, specifying the skull reference
                 used for probe insertion location (e.g. Bregma, Lambda)
            Functions:
                + get_ephys_root_data_dir() -> list
                    Retrieve the root data directory - e.g. containing the raw ephys recording files for all subject/sessions.
                    :return: a string for full path to the root data directory
                + get_session_directory(session_key: dict) -> str
                    Retrieve the session directory containing the recorded Neuropixels data for a given Session
                    :param session_key: a dictionary of one Session `key`
                    :return: a string for full path to the session directory
    """

    if isinstance(linking_module, str):
        linking_module = importlib.import_module(linking_module)
    assert inspect.ismodule(linking_module),\
        "The argument 'dependency' must be a module's name or a module"

    global _linking_module
    _linking_module = linking_module

    probe.activate(probe_schema_name, create_schema=create_schema,
                   create_tables=create_tables)
    schema.activate(ephys_schema_name, create_schema=create_schema,
                    create_tables=create_tables, add_objects=_linking_module.__dict__)


# -------------- Functions required by the elements-ephys  ---------------

def get_ephys_root_data_dir() -> list:
    """
    All data paths, directories in DataJoint Elements are recommended to be stored as
    relative paths, with respect to some user-configured "root" directory,
     which varies from machine to machine (e.g. different mounted drive locations)

    get_ephys_root_data_dir() -> list
        This user-provided function retrieves the possible root data directories
         containing the ephys data for all subjects/sessions
         (e.g. acquired SpikeGLX or Open Ephys raw files,
         output files from spike sorting routines, etc.)
        :return: a string for full path to the ephys root data directory,
         or list of strings for possible root data directories
    """
    return _linking_module.get_ephys_root_data_dir()


def get_session_directory(session_key: dict) -> str:
    """
    get_session_directory(session_key: dict) -> str
        Retrieve the session directory containing the
         recorded Neuropixels data for a given Session
        :param session_key: a dictionary of one Session `key`
        :return: a string for full path to the session directory
    """
    return _linking_module.get_session_directory(session_key)


# ----------------------------- Table declarations ----------------------


@schema
class AcquisitionSoftware(dj.Lookup):
    definition = """  # Software used for recording of neuropixels probes
    acq_software: varchar(24)    
    """
    contents = zip(['SpikeGLX', 'Open Ephys'])


@schema
class ProbeInsertion(dj.Manual):
    definition = """
    # Probe insertion chronically implanted into an animal.
    -> Subject  
    insertion_number: tinyint unsigned
    ---
    -> probe.Probe
    insertion_datetime=null: datetime
    """


@schema
class InsertionLocation(dj.Manual):
    definition = """
    # Brain Location of a given probe insertion.
    -> ProbeInsertion
    ---
    -> SkullReference
    ap_location: decimal(6, 2) # (um) anterior-posterior; ref is 0; more anterior is more positive
    ml_location: decimal(6, 2) # (um) medial axis; ref is 0 ; more right is more positive
    depth:       decimal(6, 2) # (um) manipulator depth relative to surface of the brain (0); more ventral is more negative
    theta=null:  decimal(5, 2) # (deg) - elevation - rotation about the ml-axis [0, 180] - w.r.t the z+ axis
    phi=null:    decimal(5, 2) # (deg) - azimuth - rotation about the dv-axis [0, 360] - w.r.t the x+ axis
    beta=null:   decimal(5, 2) # (deg) rotation about the shank of the probe [-180, 180] - clockwise is increasing in degree - 0 is the probe-front facing anterior
    """


@schema
class EphysRecording(dj.Imported):
    definition = """
    # Ephys recording from a probe insertion for a given session.
    -> Session
    -> ProbeInsertion      
    ---
    -> probe.ElectrodeConfig
    -> AcquisitionSoftware
    sampling_rate: float # (Hz)
    recording_datetime: datetime # datetime of the recording from this probe
    recording_duration: float # (seconds) duration of the recording from this probe
    """

    class EphysFile(dj.Part):
        definition = """
        # Paths of files of a given EphysRecording round.
        -> master
        file_path: varchar(255)  # filepath relative to root data directory
        """

    def make(self, key):
        session_dir = find_full_path(get_ephys_root_data_dir(), 
                                     get_session_directory(key))

        inserted_probe_serial_number = (ProbeInsertion * probe.Probe & key).fetch1('probe')

        # search session dir and determine acquisition software
        for ephys_pattern, ephys_acq_type in zip(['*.ap.meta', '*.oebin'],
                                                 ['SpikeGLX', 'Open Ephys']):
            ephys_meta_filepaths = [fp for fp in session_dir.rglob(ephys_pattern)]
            if ephys_meta_filepaths:
                acq_software = ephys_acq_type
                break
        else:
            raise FileNotFoundError(
                f'Ephys recording data not found!'
                f' Neither SpikeGLX nor Open Ephys recording files found'
                f' in {session_dir}')

        if acq_software == 'SpikeGLX':
            for meta_filepath in ephys_meta_filepaths:
                spikeglx_meta = spikeglx.SpikeGLXMeta(meta_filepath)
                if str(spikeglx_meta.probe_SN) == inserted_probe_serial_number:
                    break
            else:
                raise FileNotFoundError(
                    f'No SpikeGLX data found for probe insertion: {key}' + 
                    ' The probe serial number does not match.')

            if re.search('(1.0|2.0)', spikeglx_meta.probe_model):
                probe_type = spikeglx_meta.probe_model
                electrode_query = probe.ProbeType.Electrode & {'probe_type': probe_type}

                probe_electrodes = {
                    (shank, shank_col, shank_row): key
                    for key, shank, shank_col, shank_row in zip(*electrode_query.fetch(
                        'KEY', 'shank', 'shank_col', 'shank_row'))}

                electrode_group_members = [
                    probe_electrodes[(shank, shank_col, shank_row)]
                    for shank, shank_col, shank_row, _ in spikeglx_meta.shankmap['data']]
            else:
                raise NotImplementedError(
                    'Processing for neuropixels probe model'
                    ' {} not yet implemented'.format(spikeglx_meta.probe_model))

            self.insert1({**key,
                          **generate_electrode_config(probe_type, electrode_group_members),
                          'acq_software': acq_software,
                          'sampling_rate': spikeglx_meta.meta['imSampRate'],
                          'recording_datetime': spikeglx_meta.recording_time,
                          'recording_duration': (spikeglx_meta.recording_duration
                                        or spikeglx.retrieve_recording_duration(meta_filepath))})

            root_dir = find_root_directory(get_ephys_root_data_dir(), 
                                           meta_filepath)
            self.EphysFile.insert1({
                **key,
                'file_path': meta_filepath.relative_to(root_dir).as_posix()})
        elif acq_software == 'Open Ephys':
            dataset = openephys.OpenEphys(session_dir)
            for serial_number, probe_data in dataset.probes.items():
                if str(serial_number) == inserted_probe_serial_number:
                    break
            else:
                raise FileNotFoundError(
                    'No Open Ephys data found for probe insertion: {}'.format(key))

            if re.search('(1.0|2.0)', probe_data.probe_model):
                probe_type = probe_data.probe_model
                electrode_query = probe.ProbeType.Electrode & {'probe_type': probe_type}

                probe_electrodes = {key['electrode']: key
                                    for key in electrode_query.fetch('KEY')}

                electrode_group_members = [
                    probe_electrodes[channel_idx]
                    for channel_idx in probe_data.ap_meta['channels_ids']]
            else:
                raise NotImplementedError(
                    'Processing for neuropixels'
                    ' probe model {} not yet implemented'.format(probe_data.probe_model))

            self.insert1({**key,
                          **generate_electrode_config(probe_type, electrode_group_members),
                          'acq_software': acq_software,
                          'sampling_rate': probe_data.ap_meta['sample_rate'],
                          'recording_datetime': probe_data.recording_info['recording_datetimes'][0],
                          'recording_duration': np.sum(probe_data.recording_info['recording_durations'])})

            root_dir = find_root_directory(get_ephys_root_data_dir(),
                                probe_data.recording_info['recording_files'][0])
            self.EphysFile.insert([{**key,
                                    'file_path': fp.relative_to(root_dir).as_posix()}
                                   for fp in probe_data.recording_info['recording_files']])
        else:
            raise NotImplementedError(f'Processing ephys files from'
                                      f' acquisition software of type {acq_software} is'
                                      f' not yet implemented')


@schema
class LFP(dj.Imported):
    definition = """
    # Acquired local field potential (LFP) from a given Ephys recording.
    -> EphysRecording
    ---
    lfp_sampling_rate: float   # (Hz)
    lfp_time_stamps: longblob  # (s) timestamps with respect to the start of the recording (recording_timestamp)
    lfp_mean: longblob         # (uV) mean of LFP across electrodes - shape (time,)
    """

    class Electrode(dj.Part):
        definition = """
        -> master
        -> probe.ElectrodeConfig.Electrode  
        ---
        lfp: longblob               # (uV) recorded lfp at this electrode 
        """

    # Only store LFP for every 9th channel, due to high channel density,
    # close-by channels exhibit highly similar LFP
    _skip_channel_counts = 9

    def make(self, key):
        acq_software, probe_sn = (EphysRecording
                                  * ProbeInsertion & key).fetch1('acq_software', 'probe')

        electrode_keys, lfp = [], []

        if acq_software == 'SpikeGLX':
            spikeglx_meta_filepath = get_spikeglx_meta_filepath(key)
            spikeglx_recording = spikeglx.SpikeGLX(spikeglx_meta_filepath.parent)

            lfp_channel_ind = spikeglx_recording.lfmeta.recording_channels[
                          -1::-self._skip_channel_counts]

            # Extract LFP data at specified channels and convert to uV
            lfp = spikeglx_recording.lf_timeseries[:, lfp_channel_ind]  # (sample x channel)
            lfp = (lfp * spikeglx_recording.get_channel_bit_volts('lf')[lfp_channel_ind]).T  # (channel x sample)

            self.insert1(dict(key,
                              lfp_sampling_rate=spikeglx_recording.lfmeta.meta['imSampRate'],
                              lfp_time_stamps=(np.arange(lfp.shape[1])
                                               / spikeglx_recording.lfmeta.meta['imSampRate']),
                              lfp_mean=lfp.mean(axis=0)))

            electrode_query = (probe.ProbeType.Electrode
                               * probe.ElectrodeConfig.Electrode
                               * EphysRecording & key)
            probe_electrodes = {
                (shank, shank_col, shank_row): key
                for key, shank, shank_col, shank_row in zip(*electrode_query.fetch(
                    'KEY', 'shank', 'shank_col', 'shank_row'))}

            for recorded_site in lfp_channel_ind:
                shank, shank_col, shank_row, _ = spikeglx_recording.apmeta.shankmap['data'][recorded_site]
                electrode_keys.append(probe_electrodes[(shank, shank_col, shank_row)])
        elif acq_software == 'Open Ephys':
            session_dir = find_full_path(get_ephys_root_data_dir(), 
                                         get_session_directory(key))
            loaded_oe = openephys.OpenEphys(session_dir)
            oe_probe = loaded_oe.probes[probe_sn]

            lfp_channel_ind = np.arange(
                len(oe_probe.lfp_meta['channels_ids']))[-1::-self._skip_channel_counts]

            lfp = oe_probe.lfp_timeseries[:, lfp_channel_ind]  # (sample x channel)
            lfp = (lfp * np.array(oe_probe.lfp_meta['channels_gains'])[lfp_channel_ind]).T  # (channel x sample)
            lfp_timestamps = oe_probe.lfp_timestamps

            self.insert1(dict(key,
                              lfp_sampling_rate=oe_probe.lfp_meta['sample_rate'],
                              lfp_time_stamps=lfp_timestamps,
                              lfp_mean=lfp.mean(axis=0)))

            electrode_query = (probe.ProbeType.Electrode
                               * probe.ElectrodeConfig.Electrode
                               * EphysRecording & key)
            probe_electrodes = {key['electrode']: key
                                for key in electrode_query.fetch('KEY')}

            for channel_idx in np.array(oe_probe.lfp_meta['channels_ids'])[lfp_channel_ind]:
                electrode_keys.append(probe_electrodes[channel_idx])
        else:
            raise NotImplementedError(f'LFP extraction from acquisition software'
                                      f' of type {acq_software} is not yet implemented')

        # single insert in loop to mitigate potential memory issue
        for electrode_key, lfp_trace in zip(electrode_keys, lfp):
            self.Electrode.insert1({**key, **electrode_key, 'lfp': lfp_trace})


# ------------ Clustering --------------

@schema
class ClusteringMethod(dj.Lookup):
    definition = """
    # Method for clustering
    clustering_method: varchar(16)
    ---
    clustering_method_desc: varchar(1000)
    """

    contents = [('kilosort', 'kilosort clustering method'),
                ('kilosort2', 'kilosort2 clustering method')]


@schema
class ClusteringParamSet(dj.Lookup):
    definition = """
    # Parameter set to be used in a clustering procedure
    paramset_idx:  smallint
    ---
    -> ClusteringMethod    
    paramset_desc: varchar(128)
    param_set_hash: uuid
    unique index (param_set_hash)
    params: longblob  # dictionary of all applicable parameters
    """

    @classmethod
    def insert_new_params(cls, processing_method: str, paramset_idx: int,
                          paramset_desc: str, params: dict):
        param_dict = {'clustering_method': processing_method,
                      'paramset_idx': paramset_idx,
                      'paramset_desc': paramset_desc,
                      'params': params,
                      'param_set_hash':  dict_to_uuid(params)}
        param_query = cls & {'param_set_hash': param_dict['param_set_hash']}

        if param_query:  # If the specified param-set already exists
            existing_paramset_idx = param_query.fetch1('paramset_idx')
            if existing_paramset_idx == paramset_idx:  # If the existing set has the same paramset_idx: job done
                return
            else:  # If not same name: human error, trying to add the same paramset with different name
                raise dj.DataJointError(
                    'The specified param-set'
                    ' already exists - paramset_idx: {}'.format(existing_paramset_idx))
        else:
            cls.insert1(param_dict)


@schema
class ClusterQualityLabel(dj.Lookup):
    definition = """
    # Quality
    cluster_quality_label:  varchar(100)
    ---
    cluster_quality_description:  varchar(4000)
    """
    contents = [
        ('good', 'single unit'),
        ('ok', 'probably a single unit, but could be contaminated'),
        ('mua', 'multi-unit activity'),
        ('noise', 'bad unit')
    ]


@schema
class ClusteringTask(dj.Manual):
    definition = """
    # Manual table for defining a clustering task ready to be run
    -> EphysRecording
    -> ClusteringParamSet
    ---
    clustering_output_dir: varchar(255)  #  clustering output directory relative to the clustering root data directory
    task_mode='load': enum('load', 'trigger')  # 'load': load computed analysis results, 'trigger': trigger computation
    """


@schema
class Clustering(dj.Imported):
    """
    A processing table to handle each ClusteringTask:
    + If `task_mode == "trigger"`: trigger clustering analysis
        according to the ClusteringParamSet (e.g. launch a kilosort job)
    + If `task_mode == "load"`: verify output
    """
    definition = """
    # Clustering Procedure
    -> ClusteringTask
    ---
    clustering_time: datetime  # time of generation of this set of clustering results 
    package_version='': varchar(16)
    """

    def make(self, key):
        task_mode, output_dir = (ClusteringTask & key).fetch1(
            'task_mode', 'clustering_output_dir')
        kilosort_dir = find_full_path(get_ephys_root_data_dir(), output_dir)

        if task_mode == 'load':
            kilosort_dataset = kilosort.Kilosort(kilosort_dir)  # check if the directory is a valid Kilosort output
            creation_time, _, _ = kilosort.extract_clustering_info(kilosort_dir)
        elif task_mode == 'trigger':
            raise NotImplementedError('Automatic triggering of'
                                      ' clustering analysis is not yet supported')
        else:
            raise ValueError(f'Unknown task mode: {task_mode}')

        self.insert1({**key, 'clustering_time': creation_time})


@schema
class Curation(dj.Manual):
    definition = """
    # Manual curation procedure
    -> Clustering
    curation_id: int
    ---
    curation_time: datetime             # time of generation of this set of curated clustering results 
    curation_output_dir: varchar(255)   # output directory of the curated results, relative to clustering root data directory
    quality_control: bool               # has this clustering result undergone quality control?
    manual_curation: bool               # has manual curation been performed on this clustering result?
    curation_note='': varchar(2000)  
    """

    def create1_from_clustering_task(self, key, curation_note=''):
        """
        A convenient function to create a new corresponding "Curation"
         for a particular "ClusteringTask"
        """
        if key not in Clustering():
            raise ValueError(f'No corresponding entry in Clustering available'
                             f' for: {key}; do `Clustering.populate(key)`')

        task_mode, output_dir = (ClusteringTask & key).fetch1(
            'task_mode', 'clustering_output_dir')
        kilosort_dir = find_full_path(get_ephys_root_data_dir(), output_dir)

        creation_time, is_curated, is_qc = kilosort.extract_clustering_info(kilosort_dir)
        # Synthesize curation_id
        curation_id = dj.U().aggr(self & key, n='ifnull(max(curation_id)+1,1)').fetch1('n')
        self.insert1({**key, 'curation_id': curation_id,
                      'curation_time': creation_time, 'curation_output_dir': output_dir,
                      'quality_control': is_qc, 'manual_curation': is_curated,
                      'curation_note': curation_note})


@schema
class CuratedClustering(dj.Imported):
    definition = """
    # Clustering results of a curation.
    -> Curation    
    """

    class Unit(dj.Part):
        definition = """
        # Properties of a given unit from a round of clustering (and curation)
        -> master
        unit: int
        ---
        -> probe.ElectrodeConfig.Electrode  # electrode with highest waveform amplitude for this unit
        -> ClusterQualityLabel
        spike_count: int         # how many spikes in this recording for this unit
        spike_times: longblob    # (s) spike times of this unit, relative to the start of the EphysRecording
        spike_sites : longblob   # array of electrode associated with each spike
        spike_depths=null : longblob  # (um) array of depths associated with each spike, relative to the (0, 0) of the probe    
        """

    def make(self, key):
        output_dir = (Curation & key).fetch1('curation_output_dir')
        kilosort_dir = find_full_path(get_ephys_root_data_dir(), output_dir)

        kilosort_dataset = kilosort.Kilosort(kilosort_dir)
        acq_software = (EphysRecording & key).fetch1('acq_software')

        # ---------- Unit ----------
        # -- Remove 0-spike units
        withspike_idx = [i for i, u in enumerate(kilosort_dataset.data['cluster_ids'])
                         if (kilosort_dataset.data['spike_clusters'] == u).any()]
        valid_units = kilosort_dataset.data['cluster_ids'][withspike_idx]
        valid_unit_labels = kilosort_dataset.data['cluster_groups'][withspike_idx]
        # -- Get channel and electrode-site mapping
        channel2electrodes = get_neuropixels_channel2electrode_map(key, acq_software)

        # -- Spike-times --
        # spike_times_sec_adj > spike_times_sec > spike_times
        spike_time_key = ('spike_times_sec_adj' if 'spike_times_sec_adj' in kilosort_dataset.data
                          else 'spike_times_sec' if 'spike_times_sec'
                                                    in kilosort_dataset.data else 'spike_times')
        spike_times = kilosort_dataset.data[spike_time_key]
        kilosort_dataset.extract_spike_depths()

        # -- Spike-sites and Spike-depths --
        spike_sites = np.array([channel2electrodes[s]['electrode']
                                for s in kilosort_dataset.data['spike_sites']])
        spike_depths = kilosort_dataset.data['spike_depths']

        # -- Insert unit, label, peak-chn
        units = []
        for unit, unit_lbl in zip(valid_units, valid_unit_labels):
            if (kilosort_dataset.data['spike_clusters'] == unit).any():
                unit_channel, _ = kilosort_dataset.get_best_channel(unit)
                unit_spike_times = (spike_times[kilosort_dataset.data['spike_clusters'] == unit]
                                    / kilosort_dataset.data['params']['sample_rate'])
                spike_count = len(unit_spike_times)

                units.append({
                    'unit': unit,
                    'cluster_quality_label': unit_lbl,
                    **channel2electrodes[unit_channel],
                    'spike_times': unit_spike_times,
                    'spike_count': spike_count,
                    'spike_sites': spike_sites[kilosort_dataset.data['spike_clusters'] == unit],
                    'spike_depths': spike_depths[kilosort_dataset.data['spike_clusters'] == unit] if spike_depths is not None else None})

        self.insert1(key)
        self.Unit.insert([{**key, **u} for u in units])


@schema
class WaveformSet(dj.Imported):
    definition = """
    # A set of spike waveforms for units out of a given CuratedClustering
    -> CuratedClustering
    """

    class PeakWaveform(dj.Part):
        definition = """
        # Mean waveform across spikes for a given unit at its representative electrode
        -> master
        -> CuratedClustering.Unit
        ---
        peak_electrode_waveform: longblob  # (uV) mean waveform for a given unit at its representative electrode
        """

    class Waveform(dj.Part):
        definition = """
        # Spike waveforms and their mean across spikes for the given unit
        -> master
        -> CuratedClustering.Unit
        -> probe.ElectrodeConfig.Electrode  
        --- 
        waveform_mean: longblob   # (uV) mean waveform across spikes of the given unit
        waveforms=null: longblob  # (uV) (spike x sample) waveforms of a sampling of spikes at the given electrode for the given unit
        """

    def make(self, key):
        output_dir = (Curation & key).fetch1('curation_output_dir')
        kilosort_dir = find_full_path(get_ephys_root_data_dir(), output_dir)

        kilosort_dataset = kilosort.Kilosort(kilosort_dir)

        acq_software, probe_serial_number = (EphysRecording * ProbeInsertion & key).fetch1(
            'acq_software', 'probe')

        # -- Get channel and electrode-site mapping
        recording_key = (EphysRecording & key).fetch1('KEY')
        channel2electrodes = get_neuropixels_channel2electrode_map(recording_key, acq_software)

        is_qc = (Curation & key).fetch1('quality_control')

        # Get all units
        units = {u['unit']: u for u in (CuratedClustering.Unit & key).fetch(
            as_dict=True, order_by='unit')}

        if is_qc:
            unit_waveforms = np.load(kilosort_dir / 'mean_waveforms.npy')  # unit x channel x sample

            def yield_unit_waveforms():
                for unit_no, unit_waveform in zip(kilosort_dataset.data['cluster_ids'],
                                                  unit_waveforms):
                    unit_peak_waveform = {}
                    unit_electrode_waveforms = []
                    if unit_no in units:
                        for channel, channel_waveform in zip(
                                kilosort_dataset.data['channel_map'],
                                unit_waveform):
                            unit_electrode_waveforms.append({
                                **units[unit_no], **channel2electrodes[channel],
                                'waveform_mean': channel_waveform})
                            if channel2electrodes[channel]['electrode'] == units[unit_no]['electrode']:
                                unit_peak_waveform = {
                                    **units[unit_no],
                                    'peak_electrode_waveform': channel_waveform}
                    yield unit_peak_waveform, unit_electrode_waveforms
        else:
            if acq_software == 'SpikeGLX':
                spikeglx_meta_filepath = get_spikeglx_meta_filepath(key)
                neuropixels_recording = spikeglx.SpikeGLX(spikeglx_meta_filepath.parent)
            elif acq_software == 'Open Ephys':
                session_dir = find_full_path(get_ephys_root_data_dir(), 
                                             get_session_directory(key))
                openephys_dataset = openephys.OpenEphys(session_dir)
                neuropixels_recording = openephys_dataset.probes[probe_serial_number]

            def yield_unit_waveforms():
                for unit_dict in units.values():
                    unit_peak_waveform = {}
                    unit_electrode_waveforms = []

                    spikes = unit_dict['spike_times']
                    waveforms = neuropixels_recording.extract_spike_waveforms(
                        spikes, kilosort_dataset.data['channel_map'])  # (sample x channel x spike)
                    waveforms = waveforms.transpose((1, 2, 0))  # (channel x spike x sample)
                    for channel, channel_waveform in zip(
                            kilosort_dataset.data['channel_map'], waveforms):
                        unit_electrode_waveforms.append({
                            **unit_dict, **channel2electrodes[channel],
                            'waveform_mean': channel_waveform.mean(axis=0),
                            'waveforms': channel_waveform})
                        if channel2electrodes[channel]['electrode'] == unit_dict['electrode']:
                            unit_peak_waveform = {
                                **unit_dict,
                                'peak_electrode_waveform': channel_waveform.mean(axis=0)}

                    yield unit_peak_waveform, unit_electrode_waveforms

        # insert waveform on a per-unit basis to mitigate potential memory issue
        self.insert1(key)
        for unit_peak_waveform, unit_electrode_waveforms in yield_unit_waveforms():
            self.PeakWaveform.insert1(unit_peak_waveform, ignore_extra_fields=True)
            self.Waveform.insert(unit_electrode_waveforms, ignore_extra_fields=True)


@schema
class QualityMetric(dj.Imported):
    definition = """
    # Clusters and waveforms metrics
    -> CuratedClustering    
    """

    class Cluster(dj.Part):
        definition = """   
        # Cluster metrics for a particular unit
        -> master
        -> CuratedClustering.Unit
        ---
        firing_rate=null: float # (Hz) firing rate for a unit 
        snr=null: float  # signal-to-noise ratio for a unit
        presence_ratio=null: float  # fraction of time in which spikes are present
        isi_violation=null: float   # rate of ISI violation as a fraction of overall rate
        number_violation=null: int  # total number of ISI violations
        amplitude_cutoff=null: float  # estimate of miss rate based on amplitude histogram
        isolation_distance=null: float  # distance to nearest cluster in Mahalanobis space
        l_ratio=null: float  # 
        d_prime=null: float  # Classification accuracy based on LDA
        nn_hit_rate=null: float  # Fraction of neighbors for target cluster that are also in target cluster
        nn_miss_rate=null: float # Fraction of neighbors outside target cluster that are in target cluster
        silhouette_score=null: float  # Standard metric for cluster overlap
        max_drift=null: float  # Maximum change in spike depth throughout recording
        cumulative_drift=null: float  # Cumulative change in spike depth throughout recording 
        contamination_rate=null: float # 
        """

    class Waveform(dj.Part):
        definition = """   
        # Waveform metrics for a particular unit
        -> master
        -> CuratedClustering.Unit
        ---
        amplitude: float  # (uV) absolute difference between waveform peak and trough
        duration: float  # (ms) time between waveform peak and trough
        halfwidth=null: float  # (ms) spike width at half max amplitude
        pt_ratio=null: float  # absolute amplitude of peak divided by absolute amplitude of trough relative to 0
        repolarization_slope=null: float  # the repolarization slope was defined by fitting a regression line to the first 30us from trough to peak
        recovery_slope=null: float  # the recovery slope was defined by fitting a regression line to the first 30us from peak to tail
        spread=null: float  # (um) the range with amplitude above 12% of the maximum amplitude along the probe
        velocity_above=null: float  # (s/m) inverse velocity of waveform propagation from the soma toward the top of the probe
        velocity_below=null: float  # (s/m) inverse velocity of waveform propagation from the soma toward the bottom of the probe
        """

    def make(self, key):
        output_dir = (ClusteringTask & key).fetch1('clustering_output_dir')
        kilosort_dir = find_full_path(get_ephys_root_data_dir(), output_dir)

        metric_fp = kilosort_dir / 'metrics.csv'

        if not metric_fp.exists():
            raise FileNotFoundError(f'QC metrics file not found: {metric_fp}')

        metrics_df = pd.read_csv(metric_fp)
        metrics_df.set_index('cluster_id', inplace=True)

        # Get all units
        units = {u['unit']: u for u in (CuratedClustering.Unit & key).fetch(
            'KEY', order_by='unit')}

        metrics_list = []
        for unit, unit_key in units.items():
            metrics_list.append({**unit_key, **dict(metrics_df.loc[unit])})

        self.insert1(key)
        self.Cluster.insert(metrics_list, ignore_extra_fields=True)
        self.Waveform.insert(metrics_list, ignore_extra_fields=True)


# ---------------- HELPER FUNCTIONS ----------------

def get_spikeglx_meta_filepath(ephys_recording_key):
    # attempt to retrieve from EphysRecording.EphysFile
    spikeglx_meta_filepath = (EphysRecording.EphysFile & ephys_recording_key
                              & 'file_path LIKE "%.ap.meta"').fetch1('file_path')

    try:
        spikeglx_meta_filepath = find_full_path(get_ephys_root_data_dir(),
                                                spikeglx_meta_filepath)
    except FileNotFoundError:
        # if not found, search in session_dir again
        if not spikeglx_meta_filepath.exists():
            session_dir = find_full_path(get_ephys_root_data_dir(), 
                                         get_session_directory(
                                             ephys_recording_key))
            inserted_probe_serial_number = (ProbeInsertion * probe.Probe
                                            & ephys_recording_key).fetch1('probe')

            spikeglx_meta_filepaths = [fp for fp in session_dir.rglob('*.ap.meta')]
            for meta_filepath in spikeglx_meta_filepaths:
                spikeglx_meta = spikeglx.SpikeGLXMeta(meta_filepath)
                if str(spikeglx_meta.probe_SN) == inserted_probe_serial_number:
                    spikeglx_meta_filepath = meta_filepath
                    break
            else:
                raise FileNotFoundError(
                    'No SpikeGLX data found for probe insertion: {}'.format(
                                                        ephys_recording_key))

    return spikeglx_meta_filepath


def get_neuropixels_channel2electrode_map(ephys_recording_key, acq_software):
    if acq_software == 'SpikeGLX':
        spikeglx_meta_filepath = get_spikeglx_meta_filepath(ephys_recording_key)
        spikeglx_meta = spikeglx.SpikeGLXMeta(spikeglx_meta_filepath)
        electrode_config_key = (EphysRecording * probe.ElectrodeConfig
                                & ephys_recording_key).fetch1('KEY')

        electrode_query = (probe.ProbeType.Electrode
                           * probe.ElectrodeConfig.Electrode & electrode_config_key)

        probe_electrodes = {
            (shank, shank_col, shank_row): key
            for key, shank, shank_col, shank_row in zip(*electrode_query.fetch(
                'KEY', 'shank', 'shank_col', 'shank_row'))}

        channel2electrode_map = {
            recorded_site: probe_electrodes[(shank, shank_col, shank_row)]
            for recorded_site, (shank, shank_col, shank_row, _) in enumerate(
                spikeglx_meta.shankmap['data'])}
    elif acq_software == 'Open Ephys':
        session_dir = find_full_path(get_ephys_root_data_dir(), 
                                     get_session_directory(ephys_recording_key))
        openephys_dataset = openephys.OpenEphys(session_dir)
        probe_serial_number = (ProbeInsertion & ephys_recording_key).fetch1('probe')
        probe_dataset = openephys_dataset.probes[probe_serial_number]

        electrode_query = (probe.ProbeType.Electrode
                           * probe.ElectrodeConfig.Electrode
                           * EphysRecording & ephys_recording_key)

        probe_electrodes = {key['electrode']: key
                            for key in electrode_query.fetch('KEY')}

        channel2electrode_map = {
            channel_idx: probe_electrodes[channel_idx]
            for channel_idx in probe_dataset.ap_meta['channels_ids']}

    return channel2electrode_map


def generate_electrode_config(probe_type: str, electrodes: list):
    """
    Generate and insert new ElectrodeConfig
    :param probe_type: probe type (e.g. neuropixels 2.0 - SS)
    :param electrodes: list of the electrode dict (keys of the probe.ProbeType.Electrode table)
    :return: a dict representing a key of the probe.ElectrodeConfig table
    """
    # compute hash for the electrode config (hash of dict of all ElectrodeConfig.Electrode)
    electrode_config_hash = dict_to_uuid({k['electrode']: k for k in electrodes})

    electrode_list = sorted([k['electrode'] for k in electrodes])
    electrode_gaps = ([-1]
                      + np.where(np.diff(electrode_list) > 1)[0].tolist()
                      + [len(electrode_list) - 1])
    electrode_config_name = '; '.join([
        f'{electrode_list[start + 1]}-{electrode_list[end]}'
        for start, end in zip(electrode_gaps[:-1], electrode_gaps[1:])])

    electrode_config_key = {'electrode_config_hash': electrode_config_hash}

    # ---- make new ElectrodeConfig if needed ----
    if not probe.ElectrodeConfig & electrode_config_key:
        probe.ElectrodeConfig.insert1({**electrode_config_key, 'probe_type': probe_type,
                                       'electrode_config_name': electrode_config_name})
        probe.ElectrodeConfig.Electrode.insert({**electrode_config_key, **electrode}
                                               for electrode in electrodes)

    return electrode_config_key<|MERGE_RESOLUTION|>--- conflicted
+++ resolved
@@ -4,11 +4,9 @@
 import numpy as np
 import inspect
 import importlib
-<<<<<<< HEAD
 import pandas as pd
-=======
+
 from element_interface.utils import find_root_directory, find_full_path, dict_to_uuid
->>>>>>> d884f013
 
 from .readers import spikeglx, kilosort, openephys
 from . import probe
