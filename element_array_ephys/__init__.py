<<<<<<< HEAD
import datajoint as dj
import pathlib
import uuid
import hashlib
import logging
import os


dj.config['enable_python_native_blobs'] = True


def get_logger(name):
    log = logging.getLogger(name)
    log.setLevel(os.getenv('LOGLEVEL', 'INFO'))
    return log


def find_full_path(root_directories, relative_path):
    """
    Given a relative path, search and return the full-path
     from provided potential root directories (in the given order)
        :param root_directories: potential root directories
        :param relative_path: the relative path to find the valid root directory
        :return: full-path (pathlib.Path object)
    """
    relative_path = _to_Path(relative_path)

    if relative_path.exists():
        return relative_path

    # turn to list if only a single root directory is provided
    if isinstance(root_directories, (str, pathlib.Path)):
        root_directories = [_to_Path(root_directories)]

    for root_dir in root_directories:
        if (_to_Path(root_dir) / relative_path).exists():
            return _to_Path(root_dir) / relative_path

    raise FileNotFoundError('No valid full-path found (from {})'
                            ' for {}'.format(root_directories, relative_path))


def find_root_directory(root_directories, full_path):
    """
    Given multiple potential root directories and a full-path,
    search and return one directory that is the parent of the given path
        :param root_directories: potential root directories
        :param full_path: the full path to search the root directory
        :return: root_directory (pathlib.Path object)
    """
    full_path = _to_Path(full_path)

    if not full_path.exists():
        raise FileNotFoundError(f'{full_path} does not exist!')

    # turn to list if only a single root directory is provided
    if isinstance(root_directories, (str, pathlib.Path)):
        root_directories = [_to_Path(root_directories)]

    try:
        return next(_to_Path(root_dir) for root_dir in root_directories
                    if _to_Path(root_dir) in set(full_path.parents))

    except StopIteration:
        raise FileNotFoundError('No valid root directory found (from {})'
                                ' for {}'.format(root_directories, full_path))


def _to_Path(path):
    """
    Convert the input "path" into a pathlib.Path object
    Handles one odd Windows/Linux incompatibility of the "\\"
    """
    return pathlib.Path(str(path).replace('\\', '/'))


def dict_to_uuid(key):
    """
    Given a dictionary `key`, returns a hash string as UUID
    """
    hashed = hashlib.md5()
    for k, v in sorted(key.items()):
        hashed.update(str(k).encode())
        hashed.update(str(v).encode())
    return uuid.UUID(hex=hashed.hexdigest())
=======
>>>>>>> 088093d0
<|MERGE_RESOLUTION|>--- conflicted
+++ resolved
@@ -1,8 +1,4 @@
-<<<<<<< HEAD
 import datajoint as dj
-import pathlib
-import uuid
-import hashlib
 import logging
 import os
 
@@ -13,76 +9,4 @@
 def get_logger(name):
     log = logging.getLogger(name)
     log.setLevel(os.getenv('LOGLEVEL', 'INFO'))
-    return log
-
-
-def find_full_path(root_directories, relative_path):
-    """
-    Given a relative path, search and return the full-path
-     from provided potential root directories (in the given order)
-        :param root_directories: potential root directories
-        :param relative_path: the relative path to find the valid root directory
-        :return: full-path (pathlib.Path object)
-    """
-    relative_path = _to_Path(relative_path)
-
-    if relative_path.exists():
-        return relative_path
-
-    # turn to list if only a single root directory is provided
-    if isinstance(root_directories, (str, pathlib.Path)):
-        root_directories = [_to_Path(root_directories)]
-
-    for root_dir in root_directories:
-        if (_to_Path(root_dir) / relative_path).exists():
-            return _to_Path(root_dir) / relative_path
-
-    raise FileNotFoundError('No valid full-path found (from {})'
-                            ' for {}'.format(root_directories, relative_path))
-
-
-def find_root_directory(root_directories, full_path):
-    """
-    Given multiple potential root directories and a full-path,
-    search and return one directory that is the parent of the given path
-        :param root_directories: potential root directories
-        :param full_path: the full path to search the root directory
-        :return: root_directory (pathlib.Path object)
-    """
-    full_path = _to_Path(full_path)
-
-    if not full_path.exists():
-        raise FileNotFoundError(f'{full_path} does not exist!')
-
-    # turn to list if only a single root directory is provided
-    if isinstance(root_directories, (str, pathlib.Path)):
-        root_directories = [_to_Path(root_directories)]
-
-    try:
-        return next(_to_Path(root_dir) for root_dir in root_directories
-                    if _to_Path(root_dir) in set(full_path.parents))
-
-    except StopIteration:
-        raise FileNotFoundError('No valid root directory found (from {})'
-                                ' for {}'.format(root_directories, full_path))
-
-
-def _to_Path(path):
-    """
-    Convert the input "path" into a pathlib.Path object
-    Handles one odd Windows/Linux incompatibility of the "\\"
-    """
-    return pathlib.Path(str(path).replace('\\', '/'))
-
-
-def dict_to_uuid(key):
-    """
-    Given a dictionary `key`, returns a hash string as UUID
-    """
-    hashed = hashlib.md5()
-    for k, v in sorted(key.items()):
-        hashed.update(str(k).encode())
-        hashed.update(str(v).encode())
-    return uuid.UUID(hex=hashed.hexdigest())
-=======
->>>>>>> 088093d0
+    return log