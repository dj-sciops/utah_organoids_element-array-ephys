--- conflicted
+++ resolved
@@ -11,22 +11,24 @@
 from element_interface.utils import find_root_directory, find_full_path, dict_to_uuid
 
 from .readers import spikeglx, kilosort, openephys
-<<<<<<< HEAD
 from . import probe, get_logger
 
 
-log = get_logger(__name__)
-=======
-from . import probe, ephys_report
->>>>>>> 36ce21f3
+log = get_logger(__name__), ephys_report
 
 schema = dj.schema()
 
 _linking_module = None
 
 
-def activate(ephys_schema_name, probe_schema_name=None, *, create_schema=True,
-             create_tables=True, linking_module=None):
+def activate(
+    ephys_schema_name,
+    probe_schema_name=None,
+    *,
+    create_schema=True,
+    create_tables=True,
+    linking_module=None,
+):
     """
     activate(ephys_schema_name, probe_schema_name=None, *, create_schema=True, create_tables=True, linking_module=None)
         :param ephys_schema_name: schema name on the database server to activate the `ephys` element
@@ -55,26 +57,33 @@
 
     if isinstance(linking_module, str):
         linking_module = importlib.import_module(linking_module)
-    assert inspect.ismodule(linking_module),\
-        "The argument 'dependency' must be a module's name or a module"
+    assert inspect.ismodule(
+        linking_module
+    ), "The argument 'dependency' must be a module's name or a module"
 
     global _linking_module
     _linking_module = linking_module
 
-    probe.activate(probe_schema_name, create_schema=create_schema,
-                   create_tables=create_tables)
-    schema.activate(ephys_schema_name, create_schema=create_schema,
-                    create_tables=create_tables, add_objects=_linking_module.__dict__)
+    probe.activate(
+        probe_schema_name, create_schema=create_schema, create_tables=create_tables
+    )
+    schema.activate(
+        ephys_schema_name,
+        create_schema=create_schema,
+        create_tables=create_tables,
+        add_objects=_linking_module.__dict__,
+    )
     ephys_report._activate(ephys_schema_name, activated_ephys=__name__)
 
 
 # -------------- Functions required by the elements-ephys  ---------------
 
+
 def get_ephys_root_data_dir() -> list:
     """
-    All data paths, directories in DataJoint Elements are recommended to be 
-    stored as relative paths, with respect to some user-configured "root" 
-    directory, which varies from machine to machine (e.g. different mounted 
+    All data paths, directories in DataJoint Elements are recommended to be
+    stored as relative paths, with respect to some user-configured "root"
+    directory, which varies from machine to machine (e.g. different mounted
     drive locations)
 
     get_ephys_root_data_dir() -> list
@@ -89,7 +98,7 @@
     if isinstance(root_directories, (str, pathlib.Path)):
         root_directories = [root_directories]
 
-    if hasattr(_linking_module, 'get_processed_root_data_dir'):
+    if hasattr(_linking_module, "get_processed_root_data_dir"):
         root_directories.append(_linking_module.get_processed_root_data_dir())
 
     return root_directories
@@ -113,10 +122,11 @@
         :return: a string for full path to the root directory for processed data
     """
 
-    if hasattr(_linking_module, 'get_processed_root_data_dir'):
+    if hasattr(_linking_module, "get_processed_root_data_dir"):
         return _linking_module.get_processed_root_data_dir()
     else:
         return get_ephys_root_data_dir()[0]
+
 
 # ----------------------------- Table declarations ----------------------
 
@@ -126,7 +136,7 @@
     definition = """  # Name of software used for recording of neuropixels probes - SpikeGLX or Open Ephys
     acq_software: varchar(24)    
     """
-    contents = zip(['SpikeGLX', 'Open Ephys'])
+    contents = zip(["SpikeGLX", "Open Ephys"])
 
 
 @schema
@@ -145,57 +155,77 @@
         Method to auto-generate ProbeInsertion entries for a particular session
         Probe information is inferred from the meta data found in the session data directory
         """
-        session_dir = find_full_path(get_ephys_root_data_dir(),
-                                  get_session_directory(session_key))
+        session_dir = find_full_path(
+            get_ephys_root_data_dir(), get_session_directory(session_key)
+        )
         # search session dir and determine acquisition software
-        for ephys_pattern, ephys_acq_type in zip(['*.ap.meta', '*.oebin'],
-                                                 ['SpikeGLX', 'Open Ephys']):
+        for ephys_pattern, ephys_acq_type in zip(
+            ["*.ap.meta", "*.oebin"], ["SpikeGLX", "Open Ephys"]
+        ):
             ephys_meta_filepaths = list(session_dir.rglob(ephys_pattern))
             if ephys_meta_filepaths:
                 acq_software = ephys_acq_type
                 break
         else:
             raise FileNotFoundError(
-                f'Ephys recording data not found!'
-                f' Neither SpikeGLX nor Open Ephys recording files found in: {session_dir}')
+                f"Ephys recording data not found!"
+                f" Neither SpikeGLX nor Open Ephys recording files found in: {session_dir}"
+            )
 
         probe_list, probe_insertion_list = [], []
-        if acq_software == 'SpikeGLX':
+        if acq_software == "SpikeGLX":
             for meta_fp_idx, meta_filepath in enumerate(ephys_meta_filepaths):
                 spikeglx_meta = spikeglx.SpikeGLXMeta(meta_filepath)
 
-                probe_key = {'probe_type': spikeglx_meta.probe_model,
-                             'probe': spikeglx_meta.probe_SN}
-                if (probe_key['probe'] not in [p['probe'] for p in probe_list]
-                        and probe_key not in probe.Probe()):
+                probe_key = {
+                    "probe_type": spikeglx_meta.probe_model,
+                    "probe": spikeglx_meta.probe_SN,
+                }
+                if (
+                    probe_key["probe"] not in [p["probe"] for p in probe_list]
+                    and probe_key not in probe.Probe()
+                ):
                     probe_list.append(probe_key)
 
                 probe_dir = meta_filepath.parent
                 try:
-                    probe_number = re.search('(imec)?\d{1}$', probe_dir.name).group()
-                    probe_number = int(probe_number.replace('imec', ''))
+                    probe_number = re.search("(imec)?\d{1}$", probe_dir.name).group()
+                    probe_number = int(probe_number.replace("imec", ""))
                 except AttributeError:
                     probe_number = meta_fp_idx
 
-                probe_insertion_list.append({**session_key,
-                                             'probe': spikeglx_meta.probe_SN,
-                                             'insertion_number': int(probe_number)})
-        elif acq_software == 'Open Ephys':
+                probe_insertion_list.append(
+                    {
+                        **session_key,
+                        "probe": spikeglx_meta.probe_SN,
+                        "insertion_number": int(probe_number),
+                    }
+                )
+        elif acq_software == "Open Ephys":
             loaded_oe = openephys.OpenEphys(session_dir)
             for probe_idx, oe_probe in enumerate(loaded_oe.probes.values()):
-                probe_key = {'probe_type': oe_probe.probe_model, 'probe': oe_probe.probe_SN}
-                if (probe_key['probe'] not in [p['probe'] for p in probe_list]
-                        and probe_key not in probe.Probe()):
+                probe_key = {
+                    "probe_type": oe_probe.probe_model,
+                    "probe": oe_probe.probe_SN,
+                }
+                if (
+                    probe_key["probe"] not in [p["probe"] for p in probe_list]
+                    and probe_key not in probe.Probe()
+                ):
                     probe_list.append(probe_key)
-                probe_insertion_list.append({**session_key,
-                                             'probe': oe_probe.probe_SN,
-                                             'insertion_number': probe_idx})
+                probe_insertion_list.append(
+                    {
+                        **session_key,
+                        "probe": oe_probe.probe_SN,
+                        "insertion_number": probe_idx,
+                    }
+                )
         else:
-            raise NotImplementedError(f'Unknown acquisition software: {acq_software}')
+            raise NotImplementedError(f"Unknown acquisition software: {acq_software}")
 
         probe.Probe.insert(probe_list)
         cls.insert(probe_insertion_list, skip_duplicates=True)
-        
+
 
 @schema
 class InsertionLocation(dj.Manual):
@@ -234,113 +264,147 @@
         """
 
     def make(self, key):
-        session_dir = find_full_path(get_ephys_root_data_dir(),
-                                  get_session_directory(key))
-        inserted_probe_serial_number = (ProbeInsertion * probe.Probe & key).fetch1('probe')
+        session_dir = find_full_path(
+            get_ephys_root_data_dir(), get_session_directory(key)
+        )
+        inserted_probe_serial_number = (ProbeInsertion * probe.Probe & key).fetch1(
+            "probe"
+        )
 
         # search session dir and determine acquisition software
-        for ephys_pattern, ephys_acq_type in zip(['*.ap.meta', '*.oebin'],
-                                                 ['SpikeGLX', 'Open Ephys']):
+        for ephys_pattern, ephys_acq_type in zip(
+            ["*.ap.meta", "*.oebin"], ["SpikeGLX", "Open Ephys"]
+        ):
             ephys_meta_filepaths = list(session_dir.rglob(ephys_pattern))
             if ephys_meta_filepaths:
                 acq_software = ephys_acq_type
                 break
         else:
             raise FileNotFoundError(
-                f'Ephys recording data not found!'
-                f' Neither SpikeGLX nor Open Ephys recording files found'
-                f' in {session_dir}')
-
-        supported_probe_types = probe.ProbeType.fetch('probe_type')
-
-        if acq_software == 'SpikeGLX':
+                f"Ephys recording data not found!"
+                f" Neither SpikeGLX nor Open Ephys recording files found"
+                f" in {session_dir}"
+            )
+
+        supported_probe_types = probe.ProbeType.fetch("probe_type")
+
+        if acq_software == "SpikeGLX":
             for meta_filepath in ephys_meta_filepaths:
                 spikeglx_meta = spikeglx.SpikeGLXMeta(meta_filepath)
                 if str(spikeglx_meta.probe_SN) == inserted_probe_serial_number:
                     break
             else:
                 raise FileNotFoundError(
-                    'No SpikeGLX data found for probe insertion: {}'.format(key))
+                    "No SpikeGLX data found for probe insertion: {}".format(key)
+                )
 
             if spikeglx_meta.probe_model in supported_probe_types:
                 probe_type = spikeglx_meta.probe_model
-                electrode_query = probe.ProbeType.Electrode & {'probe_type': probe_type}
+                electrode_query = probe.ProbeType.Electrode & {"probe_type": probe_type}
 
                 probe_electrodes = {
                     (shank, shank_col, shank_row): key
-                    for key, shank, shank_col, shank_row in zip(*electrode_query.fetch(
-                        'KEY', 'shank', 'shank_col', 'shank_row'))}
+                    for key, shank, shank_col, shank_row in zip(
+                        *electrode_query.fetch("KEY", "shank", "shank_col", "shank_row")
+                    )
+                }
 
                 electrode_group_members = [
                     probe_electrodes[(shank, shank_col, shank_row)]
-                    for shank, shank_col, shank_row, _ in spikeglx_meta.shankmap['data']]
+                    for shank, shank_col, shank_row, _ in spikeglx_meta.shankmap["data"]
+                ]
             else:
                 raise NotImplementedError(
-                    'Processing for neuropixels probe model'
-                    ' {} not yet implemented'.format(spikeglx_meta.probe_model))
-
-            self.insert1({
-                **key,
-                **generate_electrode_config(probe_type, electrode_group_members),
-                'acq_software': acq_software,
-                'sampling_rate': spikeglx_meta.meta['imSampRate'],
-                'recording_datetime': spikeglx_meta.recording_time,
-                'recording_duration': (spikeglx_meta.recording_duration
-                                       or spikeglx.retrieve_recording_duration(meta_filepath))})
-
-            root_dir = find_root_directory(get_ephys_root_data_dir(), 
-                                           meta_filepath)
-            self.EphysFile.insert1({
-                **key,
-                'file_path': meta_filepath.relative_to(root_dir).as_posix()})
-        elif acq_software == 'Open Ephys':
+                    "Processing for neuropixels probe model"
+                    " {} not yet implemented".format(spikeglx_meta.probe_model)
+                )
+
+            self.insert1(
+                {
+                    **key,
+                    **generate_electrode_config(probe_type, electrode_group_members),
+                    "acq_software": acq_software,
+                    "sampling_rate": spikeglx_meta.meta["imSampRate"],
+                    "recording_datetime": spikeglx_meta.recording_time,
+                    "recording_duration": (
+                        spikeglx_meta.recording_duration
+                        or spikeglx.retrieve_recording_duration(meta_filepath)
+                    ),
+                }
+            )
+
+            root_dir = find_root_directory(get_ephys_root_data_dir(), meta_filepath)
+            self.EphysFile.insert1(
+                {**key, "file_path": meta_filepath.relative_to(root_dir).as_posix()}
+            )
+        elif acq_software == "Open Ephys":
             dataset = openephys.OpenEphys(session_dir)
             for serial_number, probe_data in dataset.probes.items():
                 if str(serial_number) == inserted_probe_serial_number:
                     break
             else:
                 raise FileNotFoundError(
-                    'No Open Ephys data found for probe insertion: {}'.format(key))
+                    "No Open Ephys data found for probe insertion: {}".format(key)
+                )
 
             if not probe_data.ap_meta:
-                raise IOError('No analog signals found - check "structure.oebin" file or "continuous" directory')
+                raise IOError(
+                    'No analog signals found - check "structure.oebin" file or "continuous" directory'
+                )
 
             if probe_data.probe_model in supported_probe_types:
                 probe_type = probe_data.probe_model
-                electrode_query = probe.ProbeType.Electrode & {'probe_type': probe_type}
-
-                probe_electrodes = {key['electrode']: key
-                                    for key in electrode_query.fetch('KEY')}
+                electrode_query = probe.ProbeType.Electrode & {"probe_type": probe_type}
+
+                probe_electrodes = {
+                    key["electrode"]: key for key in electrode_query.fetch("KEY")
+                }
 
                 electrode_group_members = [
                     probe_electrodes[channel_idx]
-                    for channel_idx in probe_data.ap_meta['channels_indices']]
+                    for channel_idx in probe_data.ap_meta["channels_indices"]
+                ]
             else:
                 raise NotImplementedError(
-                    'Processing for neuropixels'
-                    ' probe model {} not yet implemented'.format(probe_data.probe_model))
-
-            self.insert1({
-                **key,
-                **generate_electrode_config(probe_type, electrode_group_members),
-                'acq_software': acq_software,
-                'sampling_rate': probe_data.ap_meta['sample_rate'],
-                'recording_datetime': probe_data.recording_info['recording_datetimes'][0],
-                'recording_duration': np.sum(probe_data.recording_info['recording_durations'])})
-
-            root_dir = find_root_directory(get_ephys_root_data_dir(),
-                probe_data.recording_info['recording_files'][0])
-            self.EphysFile.insert([{**key,
-                                    'file_path': fp.relative_to(root_dir).as_posix()}
-                                   for fp in probe_data.recording_info['recording_files']])
+                    "Processing for neuropixels"
+                    " probe model {} not yet implemented".format(probe_data.probe_model)
+                )
+
+            self.insert1(
+                {
+                    **key,
+                    **generate_electrode_config(probe_type, electrode_group_members),
+                    "acq_software": acq_software,
+                    "sampling_rate": probe_data.ap_meta["sample_rate"],
+                    "recording_datetime": probe_data.recording_info[
+                        "recording_datetimes"
+                    ][0],
+                    "recording_duration": np.sum(
+                        probe_data.recording_info["recording_durations"]
+                    ),
+                }
+            )
+
+            root_dir = find_root_directory(
+                get_ephys_root_data_dir(),
+                probe_data.recording_info["recording_files"][0],
+            )
+            self.EphysFile.insert(
+                [
+                    {**key, "file_path": fp.relative_to(root_dir).as_posix()}
+                    for fp in probe_data.recording_info["recording_files"]
+                ]
+            )
             # explicitly garbage collect "dataset"
             # as these may have large memory footprint and may not be cleared fast enough
             del probe_data, dataset
             gc.collect()
         else:
-            raise NotImplementedError(f'Processing ephys files from'
-                                      f' acquisition software of type {acq_software} is'
-                                      f' not yet implemented')
+            raise NotImplementedError(
+                f"Processing ephys files from"
+                f" acquisition software of type {acq_software} is"
+                f" not yet implemented"
+            )
 
 
 @schema
@@ -367,71 +431,105 @@
     _skip_channel_counts = 9
 
     def make(self, key):
-        acq_software = (EphysRecording * ProbeInsertion & key).fetch1('acq_software')
+        acq_software = (EphysRecording * ProbeInsertion & key).fetch1("acq_software")
 
         electrode_keys, lfp = [], []
 
-        if acq_software == 'SpikeGLX':
+        if acq_software == "SpikeGLX":
             spikeglx_meta_filepath = get_spikeglx_meta_filepath(key)
             spikeglx_recording = spikeglx.SpikeGLX(spikeglx_meta_filepath.parent)
 
             lfp_channel_ind = spikeglx_recording.lfmeta.recording_channels[
-                          -1::-self._skip_channel_counts]
+                -1 :: -self._skip_channel_counts
+            ]
 
             # Extract LFP data at specified channels and convert to uV
-            lfp = spikeglx_recording.lf_timeseries[:, lfp_channel_ind]  # (sample x channel)
-            lfp = (lfp * spikeglx_recording.get_channel_bit_volts('lf')[lfp_channel_ind]).T  # (channel x sample)
-
-            self.insert1(dict(key,
-                              lfp_sampling_rate=spikeglx_recording.lfmeta.meta['imSampRate'],
-                              lfp_time_stamps=(np.arange(lfp.shape[1])
-                                               / spikeglx_recording.lfmeta.meta['imSampRate']),
-                              lfp_mean=lfp.mean(axis=0)))
-
-            electrode_query = (probe.ProbeType.Electrode
-                               * probe.ElectrodeConfig.Electrode
-                               * EphysRecording & key)
+            lfp = spikeglx_recording.lf_timeseries[
+                :, lfp_channel_ind
+            ]  # (sample x channel)
+            lfp = (
+                lfp * spikeglx_recording.get_channel_bit_volts("lf")[lfp_channel_ind]
+            ).T  # (channel x sample)
+
+            self.insert1(
+                dict(
+                    key,
+                    lfp_sampling_rate=spikeglx_recording.lfmeta.meta["imSampRate"],
+                    lfp_time_stamps=(
+                        np.arange(lfp.shape[1])
+                        / spikeglx_recording.lfmeta.meta["imSampRate"]
+                    ),
+                    lfp_mean=lfp.mean(axis=0),
+                )
+            )
+
+            electrode_query = (
+                probe.ProbeType.Electrode
+                * probe.ElectrodeConfig.Electrode
+                * EphysRecording
+                & key
+            )
             probe_electrodes = {
                 (shank, shank_col, shank_row): key
-                for key, shank, shank_col, shank_row in zip(*electrode_query.fetch(
-                    'KEY', 'shank', 'shank_col', 'shank_row'))}
+                for key, shank, shank_col, shank_row in zip(
+                    *electrode_query.fetch("KEY", "shank", "shank_col", "shank_row")
+                )
+            }
 
             for recorded_site in lfp_channel_ind:
-                shank, shank_col, shank_row, _ = spikeglx_recording.apmeta.shankmap['data'][recorded_site]
+                shank, shank_col, shank_row, _ = spikeglx_recording.apmeta.shankmap[
+                    "data"
+                ][recorded_site]
                 electrode_keys.append(probe_electrodes[(shank, shank_col, shank_row)])
-        elif acq_software == 'Open Ephys':
+        elif acq_software == "Open Ephys":
             oe_probe = get_openephys_probe_data(key)
 
             lfp_channel_ind = np.r_[
-                len(oe_probe.lfp_meta['channels_indices'])-1:0:-self._skip_channel_counts]
+                len(oe_probe.lfp_meta["channels_indices"])
+                - 1 : 0 : -self._skip_channel_counts
+            ]
 
             lfp = oe_probe.lfp_timeseries[:, lfp_channel_ind]  # (sample x channel)
-            lfp = (lfp * np.array(oe_probe.lfp_meta['channels_gains'])[lfp_channel_ind]).T  # (channel x sample)
+            lfp = (
+                lfp * np.array(oe_probe.lfp_meta["channels_gains"])[lfp_channel_ind]
+            ).T  # (channel x sample)
             lfp_timestamps = oe_probe.lfp_timestamps
 
-            self.insert1(dict(key,
-                              lfp_sampling_rate=oe_probe.lfp_meta['sample_rate'],
-                              lfp_time_stamps=lfp_timestamps,
-                              lfp_mean=lfp.mean(axis=0)))
-
-            electrode_query = (probe.ProbeType.Electrode
-                               * probe.ElectrodeConfig.Electrode
-                               * EphysRecording & key)
-            probe_electrodes = {key['electrode']: key
-                                for key in electrode_query.fetch('KEY')}
-
-            electrode_keys.extend(probe_electrodes[channel_idx]
-                                  for channel_idx in lfp_channel_ind)
+            self.insert1(
+                dict(
+                    key,
+                    lfp_sampling_rate=oe_probe.lfp_meta["sample_rate"],
+                    lfp_time_stamps=lfp_timestamps,
+                    lfp_mean=lfp.mean(axis=0),
+                )
+            )
+
+            electrode_query = (
+                probe.ProbeType.Electrode
+                * probe.ElectrodeConfig.Electrode
+                * EphysRecording
+                & key
+            )
+            probe_electrodes = {
+                key["electrode"]: key for key in electrode_query.fetch("KEY")
+            }
+
+            electrode_keys.extend(
+                probe_electrodes[channel_idx] for channel_idx in lfp_channel_ind
+            )
         else:
-            raise NotImplementedError(f'LFP extraction from acquisition software'
-                                      f' of type {acq_software} is not yet implemented')
+            raise NotImplementedError(
+                f"LFP extraction from acquisition software"
+                f" of type {acq_software} is not yet implemented"
+            )
 
         # single insert in loop to mitigate potential memory issue
         for electrode_key, lfp_trace in zip(electrode_keys, lfp):
-            self.Electrode.insert1({**key, **electrode_key, 'lfp': lfp_trace})
+            self.Electrode.insert1({**key, **electrode_key, "lfp": lfp_trace})
 
 
 # ------------ Clustering --------------
+
 
 @schema
 class ClusteringMethod(dj.Lookup):
@@ -442,9 +540,11 @@
     clustering_method_desc: varchar(1000)
     """
 
-    contents = [('kilosort2', 'kilosort2 clustering method'),
-                ('kilosort2.5', 'kilosort2.5 clustering method'),
-                ('kilosort3', 'kilosort3 clustering method')]
+    contents = [
+        ("kilosort2", "kilosort2 clustering method"),
+        ("kilosort2.5", "kilosort2.5 clustering method"),
+        ("kilosort3", "kilosort3 clustering method"),
+    ]
 
 
 @schema
@@ -461,33 +561,46 @@
     """
 
     @classmethod
-    def insert_new_params(cls, clustering_method: str, paramset_desc: str,
-                          params: dict, paramset_idx: int = None):
+    def insert_new_params(
+        cls,
+        clustering_method: str,
+        paramset_desc: str,
+        params: dict,
+        paramset_idx: int = None,
+    ):
         if paramset_idx is None:
-            paramset_idx = (dj.U().aggr(cls, n='max(paramset_idx)').fetch1('n') or 0) + 1
-
-        param_dict = {'clustering_method': clustering_method,
-                      'paramset_idx': paramset_idx,
-                      'paramset_desc': paramset_desc,
-                      'params': params,
-                      'param_set_hash':  dict_to_uuid(
-                          {**params, 'clustering_method': clustering_method})
-                      }
-        param_query = cls & {'param_set_hash': param_dict['param_set_hash']}
+            paramset_idx = (
+                dj.U().aggr(cls, n="max(paramset_idx)").fetch1("n") or 0
+            ) + 1
+
+        param_dict = {
+            "clustering_method": clustering_method,
+            "paramset_idx": paramset_idx,
+            "paramset_desc": paramset_desc,
+            "params": params,
+            "param_set_hash": dict_to_uuid(
+                {**params, "clustering_method": clustering_method}
+            ),
+        }
+        param_query = cls & {"param_set_hash": param_dict["param_set_hash"]}
 
         if param_query:  # If the specified param-set already exists
-            existing_paramset_idx = param_query.fetch1('paramset_idx')
-            if existing_paramset_idx == paramset_idx:  # If the existing set has the same paramset_idx: job done
+            existing_paramset_idx = param_query.fetch1("paramset_idx")
+            if (
+                existing_paramset_idx == paramset_idx
+            ):  # If the existing set has the same paramset_idx: job done
                 return
             else:  # If not same name: human error, trying to add the same paramset with different name
                 raise dj.DataJointError(
-                    f'The specified param-set already exists'
-                    f' - with paramset_idx: {existing_paramset_idx}')
+                    f"The specified param-set already exists"
+                    f" - with paramset_idx: {existing_paramset_idx}"
+                )
         else:
-            if {'paramset_idx': paramset_idx} in cls.proj():
+            if {"paramset_idx": paramset_idx} in cls.proj():
                 raise dj.DataJointError(
-                    f'The specified paramset_idx {paramset_idx} already exists,'
-                    f' please pick a different one.')
+                    f"The specified paramset_idx {paramset_idx} already exists,"
+                    f" please pick a different one."
+                )
             cls.insert1(param_dict)
 
 
@@ -500,10 +613,10 @@
     cluster_quality_description:  varchar(4000)
     """
     contents = [
-        ('good', 'single unit'),
-        ('ok', 'probably a single unit, but could be contaminated'),
-        ('mua', 'multi-unit activity'),
-        ('noise', 'bad unit')
+        ("good", "single unit"),
+        ("ok", "probably a single unit, but could be contaminated"),
+        ("mua", "multi-unit activity"),
+        ("noise", "bad unit"),
     ]
 
 
@@ -527,21 +640,27 @@
             e.g.: sub4/sess1/probe_2/kilosort2_0
         """
         processed_dir = pathlib.Path(get_processed_root_data_dir())
-        session_dir = find_full_path(get_ephys_root_data_dir(),
-                                  get_session_directory(key))
+        session_dir = find_full_path(
+            get_ephys_root_data_dir(), get_session_directory(key)
+        )
         root_dir = find_root_directory(get_ephys_root_data_dir(), session_dir)
 
-        method = (ClusteringParamSet * ClusteringMethod & key).fetch1(
-            'clustering_method').replace(".", "-")
-
-        output_dir = (processed_dir
-                      / session_dir.relative_to(root_dir)
-                      / f'probe_{key["insertion_number"]}'
-                      / f'{method}_{key["paramset_idx"]}')
+        method = (
+            (ClusteringParamSet * ClusteringMethod & key)
+            .fetch1("clustering_method")
+            .replace(".", "-")
+        )
+
+        output_dir = (
+            processed_dir
+            / session_dir.relative_to(root_dir)
+            / f'probe_{key["insertion_number"]}'
+            / f'{method}_{key["paramset_idx"]}'
+        )
 
         if mkdir:
             output_dir.mkdir(parents=True, exist_ok=True)
-            log.info(f'{output_dir} created!')
+            log.info(f"{output_dir} created!")
 
         return output_dir.relative_to(processed_dir) if relative else output_dir
 
@@ -553,22 +672,29 @@
              defined in `ClusteringTask.infer_output_dir()`
             Default parameter set used: paramset_idx = 0
         """
-        key = {**ephys_recording_key, 'paramset_idx': paramset_idx}
+        key = {**ephys_recording_key, "paramset_idx": paramset_idx}
 
         processed_dir = get_processed_root_data_dir()
         output_dir = ClusteringTask.infer_output_dir(key, relative=False, mkdir=True)
 
         try:
-            kilosort.Kilosort(output_dir)  # check if the directory is a valid Kilosort output
+            kilosort.Kilosort(
+                output_dir
+            )  # check if the directory is a valid Kilosort output
         except FileNotFoundError:
-            task_mode = 'trigger'
+            task_mode = "trigger"
         else:
-            task_mode = 'load'
-
-        cls.insert1({
-            **key,
-            'clustering_output_dir': output_dir.relative_to(processed_dir).as_posix(),
-            'task_mode': task_mode})
+            task_mode = "load"
+
+        cls.insert1(
+            {
+                **key,
+                "clustering_output_dir": output_dir.relative_to(
+                    processed_dir
+                ).as_posix(),
+                "task_mode": task_mode,
+            }
+        )
 
 
 @schema
@@ -579,6 +705,7 @@
         according to the ClusteringParamSet (e.g. launch a kilosort job)
     + If `task_mode == "load"`: verify output
     """
+
     definition = """
     # Clustering Procedure
     -> ClusteringTask
@@ -589,87 +716,103 @@
 
     def make(self, key):
         task_mode, output_dir = (ClusteringTask & key).fetch1(
-            'task_mode', 'clustering_output_dir')
+            "task_mode", "clustering_output_dir"
+        )
 
         if not output_dir:
             output_dir = ClusteringTask.infer_output_dir(key, relative=True, mkdir=True)
             # update clustering_output_dir
-            ClusteringTask.update1({**key, 'clustering_output_dir': output_dir.as_posix()})
+            ClusteringTask.update1(
+                {**key, "clustering_output_dir": output_dir.as_posix()}
+            )
 
         kilosort_dir = find_full_path(get_ephys_root_data_dir(), output_dir)
 
-        if task_mode == 'load':
-            kilosort.Kilosort(kilosort_dir)  # check if the directory is a valid Kilosort output
-        elif task_mode == 'trigger':
-            acq_software, clustering_method, params = (ClusteringTask * EphysRecording
-                                                       * ClusteringParamSet & key).fetch1(
-                'acq_software', 'clustering_method', 'params')
-
-            if 'kilosort' in clustering_method:
+        if task_mode == "load":
+            kilosort.Kilosort(
+                kilosort_dir
+            )  # check if the directory is a valid Kilosort output
+        elif task_mode == "trigger":
+            acq_software, clustering_method, params = (
+                ClusteringTask * EphysRecording * ClusteringParamSet & key
+            ).fetch1("acq_software", "clustering_method", "params")
+
+            if "kilosort" in clustering_method:
                 from element_array_ephys.readers import kilosort_triggering
 
                 # add additional probe-recording and channels details into `params`
                 params = {**params, **get_recording_channels_details(key)}
-                params['fs'] = params['sample_rate']
-
-                if acq_software == 'SpikeGLX':
+                params["fs"] = params["sample_rate"]
+
+                if acq_software == "SpikeGLX":
                     spikeglx_meta_filepath = get_spikeglx_meta_filepath(key)
-                    spikeglx_recording = spikeglx.SpikeGLX(spikeglx_meta_filepath.parent)
-                    spikeglx_recording.validate_file('ap')
-
-                    if clustering_method.startswith('pykilosort'):
+                    spikeglx_recording = spikeglx.SpikeGLX(
+                        spikeglx_meta_filepath.parent
+                    )
+                    spikeglx_recording.validate_file("ap")
+
+                    if clustering_method.startswith("pykilosort"):
                         kilosort_triggering.run_pykilosort(
-                            continuous_file=spikeglx_recording.root_dir / (
-                                        spikeglx_recording.root_name + '.ap.bin'),
+                            continuous_file=spikeglx_recording.root_dir
+                            / (spikeglx_recording.root_name + ".ap.bin"),
                             kilosort_output_directory=kilosort_dir,
-                            channel_ind=params.pop('channel_ind'),
-                            x_coords=params.pop('x_coords'),
-                            y_coords=params.pop('y_coords'),
-                            shank_ind=params.pop('shank_ind'),
-                            connected=params.pop('connected'),
-                            sample_rate=params.pop('sample_rate'),
-                            params=params)
+                            channel_ind=params.pop("channel_ind"),
+                            x_coords=params.pop("x_coords"),
+                            y_coords=params.pop("y_coords"),
+                            shank_ind=params.pop("shank_ind"),
+                            connected=params.pop("connected"),
+                            sample_rate=params.pop("sample_rate"),
+                            params=params,
+                        )
                     else:
                         run_kilosort = kilosort_triggering.SGLXKilosortPipeline(
                             npx_input_dir=spikeglx_meta_filepath.parent,
                             ks_output_dir=kilosort_dir,
                             params=params,
                             KS2ver=f'{Decimal(clustering_method.replace("kilosort", "")):.1f}',
-                            run_CatGT=True)
+                            run_CatGT=True,
+                        )
                         run_kilosort.run_modules()
-                elif acq_software == 'Open Ephys':
+                elif acq_software == "Open Ephys":
                     oe_probe = get_openephys_probe_data(key)
 
-                    assert len(oe_probe.recording_info['recording_files']) == 1
+                    assert len(oe_probe.recording_info["recording_files"]) == 1
 
                     # run kilosort
-                    if clustering_method.startswith('pykilosort'):
+                    if clustering_method.startswith("pykilosort"):
                         kilosort_triggering.run_pykilosort(
-                            continuous_file=pathlib.Path(oe_probe.recording_info['recording_files'][0]) / 'continuous.dat',
+                            continuous_file=pathlib.Path(
+                                oe_probe.recording_info["recording_files"][0]
+                            )
+                            / "continuous.dat",
                             kilosort_output_directory=kilosort_dir,
-                            channel_ind=params.pop('channel_ind'),
-                            x_coords=params.pop('x_coords'),
-                            y_coords=params.pop('y_coords'),
-                            shank_ind=params.pop('shank_ind'),
-                            connected=params.pop('connected'),
-                            sample_rate=params.pop('sample_rate'),
-                            params=params)
+                            channel_ind=params.pop("channel_ind"),
+                            x_coords=params.pop("x_coords"),
+                            y_coords=params.pop("y_coords"),
+                            shank_ind=params.pop("shank_ind"),
+                            connected=params.pop("connected"),
+                            sample_rate=params.pop("sample_rate"),
+                            params=params,
+                        )
                     else:
                         run_kilosort = kilosort_triggering.OpenEphysKilosortPipeline(
-                            npx_input_dir=oe_probe.recording_info['recording_files'][0],
+                            npx_input_dir=oe_probe.recording_info["recording_files"][0],
                             ks_output_dir=kilosort_dir,
                             params=params,
-                            KS2ver=f'{Decimal(clustering_method.replace("kilosort", "")):.1f}')
+                            KS2ver=f'{Decimal(clustering_method.replace("kilosort", "")):.1f}',
+                        )
                         run_kilosort.run_modules()
             else:
-                raise NotImplementedError(f'Automatic triggering of {clustering_method}'
-                                          f' clustering analysis is not yet supported')
+                raise NotImplementedError(
+                    f"Automatic triggering of {clustering_method}"
+                    f" clustering analysis is not yet supported"
+                )
 
         else:
-            raise ValueError(f'Unknown task mode: {task_mode}')
+            raise ValueError(f"Unknown task mode: {task_mode}")
 
         creation_time, _, _ = kilosort.extract_clustering_info(kilosort_dir)
-        self.insert1({**key, 'clustering_time': creation_time})
+        self.insert1({**key, "clustering_time": creation_time})
 
 
 @schema
@@ -686,28 +829,40 @@
     curation_note='': varchar(2000)  
     """
 
-    def create1_from_clustering_task(self, key, curation_note=''):
-        """
-        A function to create a new corresponding "Curation" for a particular 
+    def create1_from_clustering_task(self, key, curation_note=""):
+        """
+        A function to create a new corresponding "Curation" for a particular
         "ClusteringTask"
         """
         if key not in Clustering():
-            raise ValueError(f'No corresponding entry in Clustering available'
-                             f' for: {key}; do `Clustering.populate(key)`')
+            raise ValueError(
+                f"No corresponding entry in Clustering available"
+                f" for: {key}; do `Clustering.populate(key)`"
+            )
 
         task_mode, output_dir = (ClusteringTask & key).fetch1(
-            'task_mode', 'clustering_output_dir')
+            "task_mode", "clustering_output_dir"
+        )
         kilosort_dir = find_full_path(get_ephys_root_data_dir(), output_dir)
 
-        creation_time, is_curated, is_qc = kilosort.extract_clustering_info(kilosort_dir)
+        creation_time, is_curated, is_qc = kilosort.extract_clustering_info(
+            kilosort_dir
+        )
         # Synthesize curation_id
-        curation_id = dj.U().aggr(self & key, n='ifnull(max(curation_id)+1,1)').fetch1('n')
-        self.insert1({**key, 'curation_id': curation_id,
-                      'curation_time': creation_time, 
-                      'curation_output_dir': output_dir,
-                      'quality_control': is_qc, 
-                      'manual_curation': is_curated,
-                      'curation_note': curation_note})
+        curation_id = (
+            dj.U().aggr(self & key, n="ifnull(max(curation_id)+1,1)").fetch1("n")
+        )
+        self.insert1(
+            {
+                **key,
+                "curation_id": curation_id,
+                "curation_time": creation_time,
+                "curation_output_dir": output_dir,
+                "quality_control": is_qc,
+                "manual_curation": is_curated,
+                "curation_note": curation_note,
+            }
+        )
 
 
 @schema
@@ -732,54 +887,77 @@
         """
 
     def make(self, key):
-        output_dir = (Curation & key).fetch1('curation_output_dir')
+        output_dir = (Curation & key).fetch1("curation_output_dir")
         kilosort_dir = find_full_path(get_ephys_root_data_dir(), output_dir)
 
         kilosort_dataset = kilosort.Kilosort(kilosort_dir)
         acq_software, sample_rate = (EphysRecording & key).fetch1(
-            'acq_software', 'sampling_rate')
-
-        sample_rate = kilosort_dataset.data['params'].get('sample_rate', sample_rate)
+            "acq_software", "sampling_rate"
+        )
+
+        sample_rate = kilosort_dataset.data["params"].get("sample_rate", sample_rate)
 
         # ---------- Unit ----------
         # -- Remove 0-spike units
-        withspike_idx = [i for i, u in enumerate(kilosort_dataset.data['cluster_ids'])
-                         if (kilosort_dataset.data['spike_clusters'] == u).any()]
-        valid_units = kilosort_dataset.data['cluster_ids'][withspike_idx]
-        valid_unit_labels = kilosort_dataset.data['cluster_groups'][withspike_idx]
+        withspike_idx = [
+            i
+            for i, u in enumerate(kilosort_dataset.data["cluster_ids"])
+            if (kilosort_dataset.data["spike_clusters"] == u).any()
+        ]
+        valid_units = kilosort_dataset.data["cluster_ids"][withspike_idx]
+        valid_unit_labels = kilosort_dataset.data["cluster_groups"][withspike_idx]
         # -- Get channel and electrode-site mapping
         channel2electrodes = get_neuropixels_channel2electrode_map(key, acq_software)
 
         # -- Spike-times --
         # spike_times_sec_adj > spike_times_sec > spike_times
-        spike_time_key = ('spike_times_sec_adj' if 'spike_times_sec_adj' in kilosort_dataset.data
-                          else 'spike_times_sec' if 'spike_times_sec'
-                                                    in kilosort_dataset.data else 'spike_times')
+        spike_time_key = (
+            "spike_times_sec_adj"
+            if "spike_times_sec_adj" in kilosort_dataset.data
+            else "spike_times_sec"
+            if "spike_times_sec" in kilosort_dataset.data
+            else "spike_times"
+        )
         spike_times = kilosort_dataset.data[spike_time_key]
         kilosort_dataset.extract_spike_depths()
 
         # -- Spike-sites and Spike-depths --
-        spike_sites = np.array([channel2electrodes[s]['electrode']
-                                for s in kilosort_dataset.data['spike_sites']])
-        spike_depths = kilosort_dataset.data['spike_depths']
+        spike_sites = np.array(
+            [
+                channel2electrodes[s]["electrode"]
+                for s in kilosort_dataset.data["spike_sites"]
+            ]
+        )
+        spike_depths = kilosort_dataset.data["spike_depths"]
 
         # -- Insert unit, label, peak-chn
         units = []
         for unit, unit_lbl in zip(valid_units, valid_unit_labels):
-            if (kilosort_dataset.data['spike_clusters'] == unit).any():
+            if (kilosort_dataset.data["spike_clusters"] == unit).any():
                 unit_channel, _ = kilosort_dataset.get_best_channel(unit)
-                unit_spike_times = (spike_times[kilosort_dataset.data['spike_clusters'] == unit]
-                                    / sample_rate)
+                unit_spike_times = (
+                    spike_times[kilosort_dataset.data["spike_clusters"] == unit]
+                    / sample_rate
+                )
                 spike_count = len(unit_spike_times)
 
-                units.append({
-                    'unit': unit,
-                    'cluster_quality_label': unit_lbl,
-                    **channel2electrodes[unit_channel],
-                    'spike_times': unit_spike_times,
-                    'spike_count': spike_count,
-                    'spike_sites': spike_sites[kilosort_dataset.data['spike_clusters'] == unit],
-                    'spike_depths': spike_depths[kilosort_dataset.data['spike_clusters'] == unit] if spike_depths is not None else None})
+                units.append(
+                    {
+                        "unit": unit,
+                        "cluster_quality_label": unit_lbl,
+                        **channel2electrodes[unit_channel],
+                        "spike_times": unit_spike_times,
+                        "spike_count": spike_count,
+                        "spike_sites": spike_sites[
+                            kilosort_dataset.data["spike_clusters"] == unit
+                        ],
+                        "spike_depths": spike_depths[
+                            kilosort_dataset.data["spike_clusters"] == unit
+                        ]
+                        if spike_depths is not None
+                        else None,
+                    }
+                )
 
         self.insert1(key)
         self.Unit.insert([{**key, **u} for u in units])
@@ -813,51 +991,69 @@
         """
 
     def make(self, key):
-        output_dir = (Curation & key).fetch1('curation_output_dir')
+        output_dir = (Curation & key).fetch1("curation_output_dir")
         kilosort_dir = find_full_path(get_ephys_root_data_dir(), output_dir)
 
         kilosort_dataset = kilosort.Kilosort(kilosort_dir)
 
-        acq_software, probe_serial_number = (EphysRecording * ProbeInsertion & key).fetch1(
-            'acq_software', 'probe')
+        acq_software, probe_serial_number = (
+            EphysRecording * ProbeInsertion & key
+        ).fetch1("acq_software", "probe")
 
         # -- Get channel and electrode-site mapping
-        recording_key = (EphysRecording & key).fetch1('KEY')
-        channel2electrodes = get_neuropixels_channel2electrode_map(recording_key, acq_software)
-
-        is_qc = (Curation & key).fetch1('quality_control')
+        recording_key = (EphysRecording & key).fetch1("KEY")
+        channel2electrodes = get_neuropixels_channel2electrode_map(
+            recording_key, acq_software
+        )
+
+        is_qc = (Curation & key).fetch1("quality_control")
 
         # Get all units
-        units = {u['unit']: u for u in (CuratedClustering.Unit & key).fetch(
-            as_dict=True, order_by='unit')}
+        units = {
+            u["unit"]: u
+            for u in (CuratedClustering.Unit & key).fetch(as_dict=True, order_by="unit")
+        }
 
         if is_qc:
-            unit_waveforms = np.load(kilosort_dir / 'mean_waveforms.npy')  # unit x channel x sample
+            unit_waveforms = np.load(
+                kilosort_dir / "mean_waveforms.npy"
+            )  # unit x channel x sample
 
             def yield_unit_waveforms():
-                for unit_no, unit_waveform in zip(kilosort_dataset.data['cluster_ids'],
-                                                  unit_waveforms):
+                for unit_no, unit_waveform in zip(
+                    kilosort_dataset.data["cluster_ids"], unit_waveforms
+                ):
                     unit_peak_waveform = {}
                     unit_electrode_waveforms = []
                     if unit_no in units:
                         for channel, channel_waveform in zip(
-                                kilosort_dataset.data['channel_map'],
-                                unit_waveform):
-                            unit_electrode_waveforms.append({
-                                **units[unit_no], **channel2electrodes[channel],
-                                'waveform_mean': channel_waveform})
-                            if channel2electrodes[channel]['electrode'] == units[unit_no]['electrode']:
+                            kilosort_dataset.data["channel_map"], unit_waveform
+                        ):
+                            unit_electrode_waveforms.append(
+                                {
+                                    **units[unit_no],
+                                    **channel2electrodes[channel],
+                                    "waveform_mean": channel_waveform,
+                                }
+                            )
+                            if (
+                                channel2electrodes[channel]["electrode"]
+                                == units[unit_no]["electrode"]
+                            ):
                                 unit_peak_waveform = {
                                     **units[unit_no],
-                                    'peak_electrode_waveform': channel_waveform}
+                                    "peak_electrode_waveform": channel_waveform,
+                                }
                     yield unit_peak_waveform, unit_electrode_waveforms
+
         else:
-            if acq_software == 'SpikeGLX':
+            if acq_software == "SpikeGLX":
                 spikeglx_meta_filepath = get_spikeglx_meta_filepath(key)
                 neuropixels_recording = spikeglx.SpikeGLX(spikeglx_meta_filepath.parent)
-            elif acq_software == 'Open Ephys':
-                session_dir = find_full_path(get_ephys_root_data_dir(), 
-                                             get_session_directory(key))
+            elif acq_software == "Open Ephys":
+                session_dir = find_full_path(
+                    get_ephys_root_data_dir(), get_session_directory(key)
+                )
                 openephys_dataset = openephys.OpenEphys(session_dir)
                 neuropixels_recording = openephys_dataset.probes[probe_serial_number]
 
@@ -866,20 +1062,34 @@
                     unit_peak_waveform = {}
                     unit_electrode_waveforms = []
 
-                    spikes = unit_dict['spike_times']
+                    spikes = unit_dict["spike_times"]
                     waveforms = neuropixels_recording.extract_spike_waveforms(
-                        spikes, kilosort_dataset.data['channel_map'])  # (sample x channel x spike)
-                    waveforms = waveforms.transpose((1, 2, 0))  # (channel x spike x sample)
+                        spikes, kilosort_dataset.data["channel_map"]
+                    )  # (sample x channel x spike)
+                    waveforms = waveforms.transpose(
+                        (1, 2, 0)
+                    )  # (channel x spike x sample)
                     for channel, channel_waveform in zip(
-                            kilosort_dataset.data['channel_map'], waveforms):
-                        unit_electrode_waveforms.append({
-                            **unit_dict, **channel2electrodes[channel],
-                            'waveform_mean': channel_waveform.mean(axis=0),
-                            'waveforms': channel_waveform})
-                        if channel2electrodes[channel]['electrode'] == unit_dict['electrode']:
+                        kilosort_dataset.data["channel_map"], waveforms
+                    ):
+                        unit_electrode_waveforms.append(
+                            {
+                                **unit_dict,
+                                **channel2electrodes[channel],
+                                "waveform_mean": channel_waveform.mean(axis=0),
+                                "waveforms": channel_waveform,
+                            }
+                        )
+                        if (
+                            channel2electrodes[channel]["electrode"]
+                            == unit_dict["electrode"]
+                        ):
                             unit_peak_waveform = {
                                 **unit_dict,
-                                'peak_electrode_waveform': channel_waveform.mean(axis=0)}
+                                "peak_electrode_waveform": channel_waveform.mean(
+                                    axis=0
+                                ),
+                            }
 
                     yield unit_peak_waveform, unit_electrode_waveforms
 
@@ -940,21 +1150,22 @@
         """
 
     def make(self, key):
-        output_dir = (ClusteringTask & key).fetch1('clustering_output_dir')
+        output_dir = (ClusteringTask & key).fetch1("clustering_output_dir")
         kilosort_dir = find_full_path(get_ephys_root_data_dir(), output_dir)
 
-        metric_fp = kilosort_dir / 'metrics.csv'
+        metric_fp = kilosort_dir / "metrics.csv"
 
         if not metric_fp.exists():
-            raise FileNotFoundError(f'QC metrics file not found: {metric_fp}')
+            raise FileNotFoundError(f"QC metrics file not found: {metric_fp}")
 
         metrics_df = pd.read_csv(metric_fp)
-        metrics_df.set_index('cluster_id', inplace=True)
+        metrics_df.set_index("cluster_id", inplace=True)
         metrics_df.replace([np.inf, -np.inf], np.nan, inplace=True)
 
         metrics_list = [
-            dict(metrics_df.loc[unit_key['unit']], **unit_key)
-            for unit_key in (CuratedClustering.Unit & key).fetch('KEY')]
+            dict(metrics_df.loc[unit_key["unit"]], **unit_key)
+            for unit_key in (CuratedClustering.Unit & key).fetch("KEY")
+        ]
 
         self.insert1(key)
         self.Cluster.insert(metrics_list, ignore_extra_fields=True)
@@ -963,24 +1174,28 @@
 
 # ---------------- HELPER FUNCTIONS ----------------
 
+
 def get_spikeglx_meta_filepath(ephys_recording_key):
     # attempt to retrieve from EphysRecording.EphysFile
-    spikeglx_meta_filepath = (EphysRecording.EphysFile & ephys_recording_key
-                              & 'file_path LIKE "%.ap.meta"').fetch1('file_path')
+    spikeglx_meta_filepath = (
+        EphysRecording.EphysFile & ephys_recording_key & 'file_path LIKE "%.ap.meta"'
+    ).fetch1("file_path")
 
     try:
-        spikeglx_meta_filepath = find_full_path(get_ephys_root_data_dir(),
-                                                spikeglx_meta_filepath)
+        spikeglx_meta_filepath = find_full_path(
+            get_ephys_root_data_dir(), spikeglx_meta_filepath
+        )
     except FileNotFoundError:
         # if not found, search in session_dir again
         if not spikeglx_meta_filepath.exists():
-            session_dir = find_full_path(get_ephys_root_data_dir(), 
-                                         get_session_directory(
-                                             ephys_recording_key))
-            inserted_probe_serial_number = (ProbeInsertion * probe.Probe
-                                            & ephys_recording_key).fetch1('probe')
-
-            spikeglx_meta_filepaths = [fp for fp in session_dir.rglob('*.ap.meta')]
+            session_dir = find_full_path(
+                get_ephys_root_data_dir(), get_session_directory(ephys_recording_key)
+            )
+            inserted_probe_serial_number = (
+                ProbeInsertion * probe.Probe & ephys_recording_key
+            ).fetch1("probe")
+
+            spikeglx_meta_filepaths = [fp for fp in session_dir.rglob("*.ap.meta")]
             for meta_filepath in spikeglx_meta_filepaths:
                 spikeglx_meta = spikeglx.SpikeGLXMeta(meta_filepath)
                 if str(spikeglx_meta.probe_SN) == inserted_probe_serial_number:
@@ -988,16 +1203,21 @@
                     break
             else:
                 raise FileNotFoundError(
-                    'No SpikeGLX data found for probe insertion: {}'.format(ephys_recording_key))
+                    "No SpikeGLX data found for probe insertion: {}".format(
+                        ephys_recording_key
+                    )
+                )
 
     return spikeglx_meta_filepath
 
 
 def get_openephys_probe_data(ephys_recording_key):
-    inserted_probe_serial_number = (ProbeInsertion * probe.Probe
-                                    & ephys_recording_key).fetch1('probe')
-    session_dir = find_full_path(get_ephys_root_data_dir(),
-                              get_session_directory(ephys_recording_key))
+    inserted_probe_serial_number = (
+        ProbeInsertion * probe.Probe & ephys_recording_key
+    ).fetch1("probe")
+    session_dir = find_full_path(
+        get_ephys_root_data_dir(), get_session_directory(ephys_recording_key)
+    )
     loaded_oe = openephys.OpenEphys(session_dir)
     probe_data = loaded_oe.probes[inserted_probe_serial_number]
 
@@ -1010,37 +1230,47 @@
 
 
 def get_neuropixels_channel2electrode_map(ephys_recording_key, acq_software):
-    if acq_software == 'SpikeGLX':
+    if acq_software == "SpikeGLX":
         spikeglx_meta_filepath = get_spikeglx_meta_filepath(ephys_recording_key)
         spikeglx_meta = spikeglx.SpikeGLXMeta(spikeglx_meta_filepath)
-        electrode_config_key = (EphysRecording * probe.ElectrodeConfig
-                                & ephys_recording_key).fetch1('KEY')
-
-        electrode_query = (probe.ProbeType.Electrode
-                           * probe.ElectrodeConfig.Electrode & electrode_config_key)
+        electrode_config_key = (
+            EphysRecording * probe.ElectrodeConfig & ephys_recording_key
+        ).fetch1("KEY")
+
+        electrode_query = (
+            probe.ProbeType.Electrode * probe.ElectrodeConfig.Electrode
+            & electrode_config_key
+        )
 
         probe_electrodes = {
             (shank, shank_col, shank_row): key
-            for key, shank, shank_col, shank_row in zip(*electrode_query.fetch(
-                'KEY', 'shank', 'shank_col', 'shank_row'))}
+            for key, shank, shank_col, shank_row in zip(
+                *electrode_query.fetch("KEY", "shank", "shank_col", "shank_row")
+            )
+        }
 
         channel2electrode_map = {
             recorded_site: probe_electrodes[(shank, shank_col, shank_row)]
             for recorded_site, (shank, shank_col, shank_row, _) in enumerate(
-                spikeglx_meta.shankmap['data'])}
-    elif acq_software == 'Open Ephys':
+                spikeglx_meta.shankmap["data"]
+            )
+        }
+    elif acq_software == "Open Ephys":
         probe_dataset = get_openephys_probe_data(ephys_recording_key)
 
-        electrode_query = (probe.ProbeType.Electrode
-                           * probe.ElectrodeConfig.Electrode
-                           * EphysRecording & ephys_recording_key)
-
-        probe_electrodes = {key['electrode']: key
-                            for key in electrode_query.fetch('KEY')}
+        electrode_query = (
+            probe.ProbeType.Electrode * probe.ElectrodeConfig.Electrode * EphysRecording
+            & ephys_recording_key
+        )
+
+        probe_electrodes = {
+            key["electrode"]: key for key in electrode_query.fetch("KEY")
+        }
 
         channel2electrode_map = {
             channel_idx: probe_electrodes[channel_idx]
-            for channel_idx in probe_dataset.ap_meta['channels_indices']}
+            for channel_idx in probe_dataset.ap_meta["channels_indices"]
+        }
 
     return channel2electrode_map
 
@@ -1053,24 +1283,35 @@
     :return: a dict representing a key of the probe.ElectrodeConfig table
     """
     # compute hash for the electrode config (hash of dict of all ElectrodeConfig.Electrode)
-    electrode_config_hash = dict_to_uuid({k['electrode']: k for k in electrodes})
-
-    electrode_list = sorted([k['electrode'] for k in electrodes])
-    electrode_gaps = ([-1]
-                      + np.where(np.diff(electrode_list) > 1)[0].tolist()
-                      + [len(electrode_list) - 1])
-    electrode_config_name = '; '.join([
-        f'{electrode_list[start + 1]}-{electrode_list[end]}'
-        for start, end in zip(electrode_gaps[:-1], electrode_gaps[1:])])
-
-    electrode_config_key = {'electrode_config_hash': electrode_config_hash}
+    electrode_config_hash = dict_to_uuid({k["electrode"]: k for k in electrodes})
+
+    electrode_list = sorted([k["electrode"] for k in electrodes])
+    electrode_gaps = (
+        [-1]
+        + np.where(np.diff(electrode_list) > 1)[0].tolist()
+        + [len(electrode_list) - 1]
+    )
+    electrode_config_name = "; ".join(
+        [
+            f"{electrode_list[start + 1]}-{electrode_list[end]}"
+            for start, end in zip(electrode_gaps[:-1], electrode_gaps[1:])
+        ]
+    )
+
+    electrode_config_key = {"electrode_config_hash": electrode_config_hash}
 
     # ---- make new ElectrodeConfig if needed ----
     if not probe.ElectrodeConfig & electrode_config_key:
-        probe.ElectrodeConfig.insert1({**electrode_config_key, 'probe_type': probe_type,
-                                       'electrode_config_name': electrode_config_name})
-        probe.ElectrodeConfig.Electrode.insert({**electrode_config_key, **electrode}
-                                               for electrode in electrodes)
+        probe.ElectrodeConfig.insert1(
+            {
+                **electrode_config_key,
+                "probe_type": probe_type,
+                "electrode_config_name": electrode_config_name,
+            }
+        )
+        probe.ElectrodeConfig.Electrode.insert(
+            {**electrode_config_key, **electrode} for electrode in electrodes
+        )
 
     return electrode_config_key
 
@@ -1078,35 +1319,54 @@
 def get_recording_channels_details(ephys_recording_key):
     channels_details = {}
 
-    acq_software, sample_rate = (EphysRecording & ephys_recording_key).fetch1('acq_software',
-                                                              'sampling_rate')
-
-    probe_type = (ProbeInsertion * probe.Probe & ephys_recording_key).fetch1('probe_type')
-    channels_details['probe_type'] = {'neuropixels 1.0 - 3A': '3A',
-                                      'neuropixels 1.0 - 3B': 'NP1',
-                                      'neuropixels UHD': 'NP1100',
-                                      'neuropixels 2.0 - SS': 'NP21',
-                                      'neuropixels 2.0 - MS': 'NP24'}[probe_type]
-
-    electrode_config_key = (probe.ElectrodeConfig * EphysRecording & ephys_recording_key).fetch1('KEY')
-    channels_details['channel_ind'], channels_details['x_coords'], channels_details[
-        'y_coords'], channels_details['shank_ind'] = (
-            probe.ElectrodeConfig.Electrode * probe.ProbeType.Electrode
-            & electrode_config_key).fetch('electrode', 'x_coord', 'y_coord', 'shank')
-    channels_details['sample_rate'] = sample_rate
-    channels_details['num_channels'] = len(channels_details['channel_ind'])
-
-    if acq_software == 'SpikeGLX':
+    acq_software, sample_rate = (EphysRecording & ephys_recording_key).fetch1(
+        "acq_software", "sampling_rate"
+    )
+
+    probe_type = (ProbeInsertion * probe.Probe & ephys_recording_key).fetch1(
+        "probe_type"
+    )
+    channels_details["probe_type"] = {
+        "neuropixels 1.0 - 3A": "3A",
+        "neuropixels 1.0 - 3B": "NP1",
+        "neuropixels UHD": "NP1100",
+        "neuropixels 2.0 - SS": "NP21",
+        "neuropixels 2.0 - MS": "NP24",
+    }[probe_type]
+
+    electrode_config_key = (
+        probe.ElectrodeConfig * EphysRecording & ephys_recording_key
+    ).fetch1("KEY")
+    (
+        channels_details["channel_ind"],
+        channels_details["x_coords"],
+        channels_details["y_coords"],
+        channels_details["shank_ind"],
+    ) = (
+        probe.ElectrodeConfig.Electrode * probe.ProbeType.Electrode
+        & electrode_config_key
+    ).fetch(
+        "electrode", "x_coord", "y_coord", "shank"
+    )
+    channels_details["sample_rate"] = sample_rate
+    channels_details["num_channels"] = len(channels_details["channel_ind"])
+
+    if acq_software == "SpikeGLX":
         spikeglx_meta_filepath = get_spikeglx_meta_filepath(ephys_recording_key)
         spikeglx_recording = spikeglx.SpikeGLX(spikeglx_meta_filepath.parent)
-        channels_details['uVPerBit'] = spikeglx_recording.get_channel_bit_volts('ap')[0]
-        channels_details['connected'] = np.array(
-            [v for *_, v in spikeglx_recording.apmeta.shankmap['data']])
-    elif acq_software == 'Open Ephys':
+        channels_details["uVPerBit"] = spikeglx_recording.get_channel_bit_volts("ap")[0]
+        channels_details["connected"] = np.array(
+            [v for *_, v in spikeglx_recording.apmeta.shankmap["data"]]
+        )
+    elif acq_software == "Open Ephys":
         oe_probe = get_openephys_probe_data(ephys_recording_key)
-        channels_details['uVPerBit'] = oe_probe.ap_meta['channels_gains'][0]
-        channels_details['connected'] = np.array([
-            int(v == 1) for c, v in oe_probe.channels_connected.items()
-            if c in channels_details['channel_ind']])
+        channels_details["uVPerBit"] = oe_probe.ap_meta["channels_gains"][0]
+        channels_details["connected"] = np.array(
+            [
+                int(v == 1)
+                for c, v in oe_probe.channels_connected.items()
+                if c in channels_details["channel_ind"]
+            ]
+        )
 
     return channels_details