name: Test
on:
  push:
    branches:
      - main
  pull_request:
    branches:
      - main
  workflow_dispatch:
jobs:
<<<<<<< HEAD
=======
  devcontainer-build:
    uses: datajoint/.github/.github/workflows/devcontainer-build.yaml@main
>>>>>>> 6184b2fa
  tests:
    runs-on: ubuntu-latest
    strategy:
      matrix:
        py_ver: ["3.9", "3.10"]
        mysql_ver: ["8.0", "5.7"]
        include:
          - py_ver: "3.8"
            mysql_ver: "5.7"
          - py_ver: "3.7"
            mysql_ver: "5.7"
    steps:
      - uses: actions/checkout@v3
      - name: Set up Python ${{matrix.py_ver}}
        uses: actions/setup-python@v4
        with:
          python-version: ${{matrix.py_ver}}
      - name: Install dependencies
        run: |
          python -m pip install --upgrade pip
          pip install flake8 "black[jupyter]"
      - name: Run style tests
        run: |
          python_version=${{matrix.py_ver}}
          black element_array_ephys --check --verbose --target-version py${python_version//.}<|MERGE_RESOLUTION|>--- conflicted
+++ resolved
@@ -8,11 +8,8 @@
       - main
   workflow_dispatch:
 jobs:
-<<<<<<< HEAD
-=======
   devcontainer-build:
     uses: datajoint/.github/.github/workflows/devcontainer-build.yaml@main
->>>>>>> 6184b2fa
   tests:
     runs-on: ubuntu-latest
     strategy:
