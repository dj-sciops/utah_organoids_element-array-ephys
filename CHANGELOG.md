# Changelog

Observes [Semantic Versioning](https://semver.org/spec/v2.0.0.html) standard and
 [Keep a Changelog](https://keepachangelog.com/en/1.0.0/) convention.

<<<<<<< HEAD
## [0.1.6] - 2022-10-21

+ Add - mkdocs deployment with workflow API docs

## [0.1.5] - 2022-07-11
=======
## [0.2.0] - 2022-10-28

+ Add - New schema `ephys_report` to compute and store figures from results
+ Add - Widget to display figures
+ Add - Add `ephys_no_curation` and routines to trigger spike-sorting analysis using Kilosort (2.0, 2.5)

## 0.1.5 - 2022-09-29
>>>>>>> 89f1d7c7

+ Add - New `QualityMetrics` table to store clusters' and waveforms' metrics after the spike sorting analysis.

## [0.1.4] - 2022-07-11

+ Bugfix - Handle case where `spike_depths` data is present.

## [0.1.3] - 2022-06-16

+ Update - Allow for the `precluster_output_dir` attribute to be nullable when no pre-clustering is performed.

## [0.1.2] - 2022-06-09

+ Bugfix - Handle case where `pc_features.npy` does not exist.

## [0.1.1] - 2022-06-01

+ Add - Secondary attributes to `PreClusterParamSteps` table

## [0.1.0] - 2022-05-26

+ Update - Rename module for acute probe insertions from `ephys.py` to `ephys_acute.py`.
+ Add - Module for pre-clustering steps (`ephys_precluster.py`), which is built off of `ephys_acute.py`.
+ Add - Module for chronic probe insertions (`ephys_chronic.py`).  
+ Bugfix - Missing `fileTimeSecs` key in SpikeGLX meta file.
+ Update - Move common functions to `element-interface` package.
+ Add - NWB export function

## [0.1.0b4] - 2021-11-29
### Added
+ Processing with Kilosort and pyKilosort for Open Ephys and SpikeGLX


## [0.1.0b0] - 2021-05-07

+ Update - First beta release

## [0.1.0a5] - 2021-05-05

+ Add - GitHub Action release process
+ Add - `probe` and `ephys` elements
+ Add - Readers for: `SpikeGLX`, `Open Ephys`, `Kilosort`
+ Add - Probe table supporting: Neuropixels probes 1.0 - 3A, 1.0 - 3B, 2.0 - SS, 2.0 - MS

<<<<<<< HEAD
[0.2.0]: https://github.com/datajoint/element-array-ephys/compare/0.1.4...0.2.0
=======
[0.2.0]: https://github.com/datajoint/element-array-ephys/releases/tag/0.2.0
>>>>>>> 89f1d7c7
[0.1.4]: https://github.com/datajoint/element-array-ephys/compare/0.1.3...0.1.4
[0.1.3]: https://github.com/datajoint/element-array-ephys/compare/0.1.2...0.1.3
[0.1.2]: https://github.com/datajoint/element-array-ephys/compare/0.1.1...0.1.2
[0.1.1]: https://github.com/datajoint/element-array-ephys/compare/0.1.0...0.1.1
[0.1.0]: https://github.com/datajoint/element-array-ephys/compare/0.1.0b0...0.1.0
[0.1.0b0]: https://github.com/datajoint/element-array-ephys/compare/0.1.0a5...0.1.0b0
[0.1.0a5]: https://github.com/datajoint/element-array-ephys/releases/tag/0.1.0a5<|MERGE_RESOLUTION|>--- conflicted
+++ resolved
@@ -3,13 +3,6 @@
 Observes [Semantic Versioning](https://semver.org/spec/v2.0.0.html) standard and
  [Keep a Changelog](https://keepachangelog.com/en/1.0.0/) convention.
 
-<<<<<<< HEAD
-## [0.1.6] - 2022-10-21
-
-+ Add - mkdocs deployment with workflow API docs
-
-## [0.1.5] - 2022-07-11
-=======
 ## [0.2.0] - 2022-10-28
 
 + Add - New schema `ephys_report` to compute and store figures from results
@@ -17,7 +10,6 @@
 + Add - Add `ephys_no_curation` and routines to trigger spike-sorting analysis using Kilosort (2.0, 2.5)
 
 ## 0.1.5 - 2022-09-29
->>>>>>> 89f1d7c7
 
 + Add - New `QualityMetrics` table to store clusters' and waveforms' metrics after the spike sorting analysis.
 
@@ -62,11 +54,7 @@
 + Add - Readers for: `SpikeGLX`, `Open Ephys`, `Kilosort`
 + Add - Probe table supporting: Neuropixels probes 1.0 - 3A, 1.0 - 3B, 2.0 - SS, 2.0 - MS
 
-<<<<<<< HEAD
-[0.2.0]: https://github.com/datajoint/element-array-ephys/compare/0.1.4...0.2.0
-=======
 [0.2.0]: https://github.com/datajoint/element-array-ephys/releases/tag/0.2.0
->>>>>>> 89f1d7c7
 [0.1.4]: https://github.com/datajoint/element-array-ephys/compare/0.1.3...0.1.4
 [0.1.3]: https://github.com/datajoint/element-array-ephys/compare/0.1.2...0.1.3
 [0.1.2]: https://github.com/datajoint/element-array-ephys/compare/0.1.1...0.1.2
